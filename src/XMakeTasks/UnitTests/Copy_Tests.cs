﻿// Copyright (c) Microsoft. All rights reserved.
// Licensed under the MIT license. See LICENSE file in the project root for full license information.

using System;
using System.Collections.Generic;
using System.IO;
<<<<<<< HEAD
using System.Security.AccessControl;

=======
using System.Reflection;
>>>>>>> 3f8a403e
using Microsoft.Build.Framework;
using Microsoft.Build.Shared;
using Microsoft.Build.Tasks;
using Microsoft.Build.Utilities;
<<<<<<< HEAD

using NUnit.Framework;

namespace Microsoft.Build.UnitTests
{
    [TestFixture]
    public abstract class Copy_Tests
=======
using System.Collections.Generic;
using System.Diagnostics;
using System.Runtime.InteropServices;
using System.Text;
using System.Security.AccessControl;
using Xunit;

namespace Microsoft.Build.UnitTests
{
    public abstract class Copy_Tests : IDisposable
>>>>>>> 3f8a403e
    {
        public bool useHardLinks = false;

        /// <summary>
        /// Temporarily save off the value of MSBUILDALWAYSOVERWRITEREADONLYFILES, so that we can run 
        /// the tests isolated from the current state of the environment, but put it back how it belongs
        /// once we're done. 
        /// </summary>
        private string _alwaysOverwriteReadOnlyFiles = null;

        /// <summary>
        /// Temporarily save off the value of MSBUILDALWAYSRETRY, so that we can run 
        /// the tests isolated from the current state of the environment, but put it back how it belongs
        /// once we're done. 
        /// </summary>
        private string _alwaysRetry = null;

        /// <summary>
        /// There are a couple of environment variables that can affect the operation of the Copy
        /// task.  Make sure none of them are set. 
        /// </summary>
<<<<<<< HEAD
        [SetUp]
        public void Setup()
=======
        public Copy_Tests()
>>>>>>> 3f8a403e
        {
            _alwaysOverwriteReadOnlyFiles = Environment.GetEnvironmentVariable("MSBUILDALWAYSOVERWRITEREADONLYFILES");
            _alwaysRetry = Environment.GetEnvironmentVariable("MSBUILDALWAYSRETRY");

            Environment.SetEnvironmentVariable("MSBUILDALWAYSOVERWRITEREADONLYFILES", String.Empty);
            Environment.SetEnvironmentVariable("MSBUILDALWAYSRETRY", String.Empty);

            Copy.RefreshInternalEnvironmentValues();
        }

        /// <summary>
        /// Restore the environment variables we cleared out at the beginning of the test. 
        /// </summary>
<<<<<<< HEAD
        [TearDown]
        public void TearDown()
=======
        public void Dispose()
>>>>>>> 3f8a403e
        {
            Environment.SetEnvironmentVariable("MSBUILDALWAYSOVERWRITEREADONLYFILES", _alwaysOverwriteReadOnlyFiles);
            Environment.SetEnvironmentVariable("MSBUILDALWAYSRETRY", _alwaysRetry);

            Copy.RefreshInternalEnvironmentValues();
        }

        /*
        * Method:   DontCopyOverSameFile
        *
        * If OnlyCopyIfDifferent is set to "true" then we shouldn't copy over files that
        * have the same date and time.
        */
<<<<<<< HEAD
        [Test]
=======
        [Fact]
>>>>>>> 3f8a403e
        public void DontCopyOverSameFile()
        {
            string file = FileUtilities.GetTemporaryFile();
            try
            {
                using (StreamWriter sw = new StreamWriter(file, true))   // HIGHCHAR: Test writes in UTF8 without preamble.
                    sw.Write("This is a temp file.");

                ITaskItem f = new TaskItem(file);
                ITaskItem[] sourceFiles = new ITaskItem[] { f };
                ITaskItem[] destinationFiles = new ITaskItem[] { f };

                CopyMonitor m = new CopyMonitor();
                Copy t = new Copy();
                t.RetryDelayMilliseconds = 1; // speed up tests!

                // Allow the task's default (false) to have a chance
                if (useHardLinks)
                {
                    t.UseHardlinksIfPossible = useHardLinks;
                }

                t.BuildEngine = new MockEngine();
                t.SourceFiles = sourceFiles;
                t.DestinationFiles = destinationFiles;
                t.SkipUnchangedFiles = true;

                t.Execute
                (
                    new Microsoft.Build.Tasks.CopyFileWithState(m.CopyFile)
                );

                // Expect for there to have been no copies.
                Assert.Equal(0, m.copyCount);

                ((MockEngine)t.BuildEngine).AssertLogDoesntContain("MSB3026"); // Didn't do retries
            }
            finally
            {
                File.Delete(file);
            }
        }

        /// <summary>
        /// Unless ignore readonly attributes is set, we should not copy over readonly files.
        /// </summary>
<<<<<<< HEAD
        [Test]
=======
        [Fact]
>>>>>>> 3f8a403e
        public void DoNotNormallyCopyOverReadOnlyFile()
        {
            string source = FileUtilities.GetTemporaryFile();
            string destination = FileUtilities.GetTemporaryFile();
            try
            {
                using (StreamWriter sw = new StreamWriter(source, true))
                    sw.Write("This is a source file.");
                using (StreamWriter sw = new StreamWriter(destination, true))
                    sw.Write("This is a destination file.");

                File.SetAttributes(destination, FileAttributes.ReadOnly);

                ITaskItem sourceItem = new TaskItem(source);
                ITaskItem destinationItem = new TaskItem(destination);
                ITaskItem[] sourceFiles = new ITaskItem[] { sourceItem };
                ITaskItem[] destinationFiles = new ITaskItem[] { destinationItem };

                Copy t = new Copy();
                t.RetryDelayMilliseconds = 1; // speed up tests!
                // Allow the task's default (false) to have a chance
                if (useHardLinks)
                {
                    t.UseHardlinksIfPossible = useHardLinks;
                }
                t.BuildEngine = new MockEngine();
                t.SourceFiles = sourceFiles;
                t.DestinationFiles = destinationFiles;
                t.SkipUnchangedFiles = true;
                // OverwriteReadOnlyFiles defaults to false

                // Should fail: target is readonly
                Assert.False(t.Execute());

                // Expect for there to have been no copies.
                Assert.Equal(0, t.CopiedFiles.Length);

                string destinationContent = File.ReadAllText(destination);
                Assert.Equal("This is a destination file.", destinationContent);

                ((MockEngine)t.BuildEngine).AssertLogDoesntContain("MSB3026"); // did not do retries as it was r/o
            }
            finally
            {
                File.SetAttributes(source, FileAttributes.Normal);
                File.SetAttributes(destination, FileAttributes.Normal);
                File.Delete(source);
                File.Delete(destination);
            }
        }

        /// <summary>
        /// If MSBUILDALWAYSOVERWRITEREADONLYFILES is set, then overwrite read-only even when 
        /// OverwriteReadOnlyFiles is false
        /// </summary>
<<<<<<< HEAD
        [Test]
=======
        [Fact]
>>>>>>> 3f8a403e
        public void CopyOverReadOnlyFileEnvironmentOverride()
        {
            string source = FileUtilities.GetTemporaryFile();
            string destination = FileUtilities.GetTemporaryFile();
            string oldAlwaysOverwriteValue = Environment.GetEnvironmentVariable("MSBUILDALWAYSOVERWRITEREADONLYFILES");

            try
            {
                Environment.SetEnvironmentVariable("MSBUILDALWAYSOVERWRITEREADONLYFILES", "1   ");

                using (StreamWriter sw = new StreamWriter(source, true))
                    sw.Write("This is a source file.");
                using (StreamWriter sw = new StreamWriter(destination, true))
                    sw.Write("This is a destination file.");

                File.SetAttributes(destination, FileAttributes.ReadOnly);

                ITaskItem sourceItem = new TaskItem(source);
                ITaskItem destinationItem = new TaskItem(destination);
                ITaskItem[] sourceFiles = new ITaskItem[] { sourceItem };
                ITaskItem[] destinationFiles = new ITaskItem[] { destinationItem };

                Copy t = new Copy();
                t.RetryDelayMilliseconds = 1; // speed up tests!
                // Allow the task's default (false) to have a chance
                if (useHardLinks)
                {
                    t.UseHardlinksIfPossible = useHardLinks;
                }
                t.BuildEngine = new MockEngine();
                t.SourceFiles = sourceFiles;
                t.DestinationFiles = destinationFiles;
                t.SkipUnchangedFiles = true;
                t.OverwriteReadOnlyFiles = false;

                // Should not fail although target is readonly
                Assert.True(t.Execute());

                // Should have copied file anyway
                Assert.Equal(1, t.CopiedFiles.Length);

                string destinationContent = File.ReadAllText(destination);
                Assert.Equal("This is a source file.", destinationContent);

                ((MockEngine)t.BuildEngine).AssertLogDoesntContain("MSB3026"); // Didn't do retries
            }
            finally
            {
                Environment.SetEnvironmentVariable("MSBUILDALWAYSOVERWRITEREADONLYFILES", oldAlwaysOverwriteValue);

                File.Delete(source);
                File.Delete(destination);
            }
        }

        /// <summary>
        /// If MSBUILDALWAYSRETRY is set, keep retrying the copy. 
        /// </summary>
<<<<<<< HEAD
        [Test]
=======
        [Fact]
>>>>>>> 3f8a403e
        public void AlwaysRetryCopyEnvironmentOverride()
        {
            string source = FileUtilities.GetTemporaryFile();
            string destination = FileUtilities.GetTemporaryFile();
            string oldAlwaysOverwriteValue = Environment.GetEnvironmentVariable("MSBUILDALWAYSRETRY");

            try
            {
                Environment.SetEnvironmentVariable("MSBUILDALWAYSRETRY", "1   ");
                Copy.RefreshInternalEnvironmentValues();

                using (StreamWriter sw = new StreamWriter(source, true))
                    sw.Write("This is a source file.");
                using (StreamWriter sw = new StreamWriter(destination, true))
                    sw.Write("This is a destination file.");

                File.SetAttributes(destination, FileAttributes.ReadOnly);

                ITaskItem sourceItem = new TaskItem(source);
                ITaskItem destinationItem = new TaskItem(destination);
                ITaskItem[] sourceFiles = new ITaskItem[] { sourceItem };
                ITaskItem[] destinationFiles = new ITaskItem[] { destinationItem };

                Copy t = new Copy();
                t.RetryDelayMilliseconds = 1; // speed up tests!
                // Allow the task's default (false) to have a chance
                if (useHardLinks)
                {
                    t.UseHardlinksIfPossible = useHardLinks;
                }
                t.BuildEngine = new MockEngine();
                t.SourceFiles = sourceFiles;
                t.DestinationFiles = destinationFiles;
                t.SkipUnchangedFiles = true;
                t.OverwriteReadOnlyFiles = false;
                t.Retries = 5;

                // The file is read-only, so the retries will all fail. 
                Assert.False(t.Execute());

                // 3 warnings per retry, except the last one which has only two. 
                ((MockEngine)t.BuildEngine).AssertLogContains("MSB3026");
                Assert.Equal(((t.Retries + 1) * 3) - 1, ((MockEngine)t.BuildEngine).Warnings);

                // One error for "retrying failed", one error for "copy failed" 
                ((MockEngine)t.BuildEngine).AssertLogContains("MSB3027");
                ((MockEngine)t.BuildEngine).AssertLogContains("MSB3021");
                Assert.Equal(2, ((MockEngine)t.BuildEngine).Errors);
            }
            finally
            {
                Environment.SetEnvironmentVariable("MSBUILDALWAYSRETRY", oldAlwaysOverwriteValue);
                Copy.RefreshInternalEnvironmentValues();

                File.SetAttributes(destination, FileAttributes.Normal);

                File.Delete(source);
                File.Delete(destination);
            }
        }

        /// <summary>
        /// Unless ignore readonly attributes is set, we should not copy over readonly files.
        /// </summary>
<<<<<<< HEAD
        [Test]
=======
        [Fact]
>>>>>>> 3f8a403e
        public void CopyOverReadOnlyFileParameterIsSet()
        {
            string source = FileUtilities.GetTemporaryFile();
            string destination = FileUtilities.GetTemporaryFile();
            try
            {
                using (StreamWriter sw = new StreamWriter(source, true))
                    sw.Write("This is a source file.");
                using (StreamWriter sw = new StreamWriter(destination, true))
                    sw.Write("This is a destination file.");

                File.SetAttributes(destination, FileAttributes.ReadOnly);

                ITaskItem sourceItem = new TaskItem(source);
                ITaskItem destinationItem = new TaskItem(destination);
                ITaskItem[] sourceFiles = new ITaskItem[] { sourceItem };
                ITaskItem[] destinationFiles = new ITaskItem[] { destinationItem };

                Copy t = new Copy();
                t.RetryDelayMilliseconds = 1; // speed up tests!
                // Allow the task's default (false) to have a chance
                if (useHardLinks)
                {
                    t.UseHardlinksIfPossible = useHardLinks;
                }
                t.BuildEngine = new MockEngine();
                t.SourceFiles = sourceFiles;
                t.DestinationFiles = destinationFiles;
                t.SkipUnchangedFiles = true;
                t.OverwriteReadOnlyFiles = true;

                // Should not fail although target is readonly
                Assert.True(t.Execute());

                // Should have copied file anyway
                Assert.Equal(1, t.CopiedFiles.Length);

                string destinationContent = File.ReadAllText(destination);
                Assert.Equal("This is a source file.", destinationContent);

                ((MockEngine)t.BuildEngine).AssertLogDoesntContain("MSB3026"); // Didn't do retries
            }
            finally
            {
                File.Delete(source);
                File.Delete(destination);
            }
        }

        /// <summary>
        /// Unless ignore readonly attributes is set, we should not copy over readonly files.
        /// </summary>
<<<<<<< HEAD
        [Test]
=======
        [Fact]
>>>>>>> 3f8a403e
        public void CopyOverReadOnlyFileParameterIsSetWithDestinationFolder()
        {
            string source1 = FileUtilities.GetTemporaryFile();
            string source2 = FileUtilities.GetTemporaryFile();
            string destinationFolder = Path.Combine(Path.GetTempPath(), "2A333ED756AF4dc392E728D0F874A398");
            string destination1 = Path.Combine(destinationFolder, Path.GetFileName(source1));
            string destination2 = Path.Combine(destinationFolder, Path.GetFileName(source2));
            try
            {
                Directory.CreateDirectory(destinationFolder);

                using (StreamWriter sw = new StreamWriter(source1, true))
                    sw.Write("This is a source file1.");
                using (StreamWriter sw = new StreamWriter(source2, true))
                    sw.Write("This is a source file2.");
                using (StreamWriter sw = new StreamWriter(destination1, true))
                    sw.Write("This is a destination file1.");
                using (StreamWriter sw = new StreamWriter(destination2, true))
                    sw.Write("This is a destination file2.");

                // Set one destination readonly.
                File.SetAttributes(destination1, FileAttributes.ReadOnly);

                ITaskItem sourceItem1 = new TaskItem(source1);
                ITaskItem sourceItem2 = new TaskItem(source2);
                ITaskItem[] sourceFiles = new ITaskItem[] { sourceItem1, sourceItem2 };

                Copy t = new Copy();
                t.RetryDelayMilliseconds = 1; // speed up tests!
                // Allow the task's default (false) to have a chance
                if (useHardLinks)
                {
                    t.UseHardlinksIfPossible = useHardLinks;
                }
                t.BuildEngine = new MockEngine();
                t.SourceFiles = sourceFiles;
                t.DestinationFolder = new TaskItem(destinationFolder);
                t.OverwriteReadOnlyFiles = true;

                // Should not fail although one target is readonly
                Assert.True(t.Execute());

                // Should have copied files anyway
                Assert.Equal(2, t.CopiedFiles.Length);

                string destinationContent1 = File.ReadAllText(destination1);
                Assert.Equal("This is a source file1.", destinationContent1);
                string destinationContent2 = File.ReadAllText(destination2);
                Assert.Equal("This is a source file2.", destinationContent2);

                Assert.NotEqual((File.GetAttributes(destination1) & FileAttributes.ReadOnly), FileAttributes.ReadOnly);
                Assert.NotEqual((File.GetAttributes(destination2) & FileAttributes.ReadOnly), FileAttributes.ReadOnly);

                ((MockEngine)t.BuildEngine).AssertLogDoesntContain("MSB3026"); // Didn't do retries
            }
            finally
            {
                File.SetAttributes(destination1, FileAttributes.Normal); // just in case
                File.SetAttributes(destination2, FileAttributes.Normal); // just in case
                File.Delete(source1);
                File.Delete(source2);
                File.Delete(destination1);
                File.Delete(destination2);
                Directory.Delete(destinationFolder, true);
            }
        }

        /*
         * Method:   DoCopyOverDifferentFile
         *
         * If OnlyCopyIfDifferent is set to "true" then we should still copy over files that
         * have different dates or sizes.
         */
<<<<<<< HEAD
        [Test]
=======
        [Fact]
>>>>>>> 3f8a403e
        public void DoCopyOverDifferentFile()
        {
            string sourceFile = FileUtilities.GetTemporaryFile();
            string destinationFile = FileUtilities.GetTemporaryFile();
            try
            {
                using (StreamWriter sw = new StreamWriter(sourceFile, true))    // HIGHCHAR: Test writes in UTF8 without preamble.
                    sw.Write("This is a source temp file.");

                using (StreamWriter sw = new StreamWriter(destinationFile, true))    // HIGHCHAR: Test writes in UTF8 without preamble.
                    sw.Write("This is a destination temp file.");

                ITaskItem[] sourceFiles = new ITaskItem[] { new TaskItem(sourceFile) };
                ITaskItem[] destinationFiles = new ITaskItem[] { new TaskItem(destinationFile) };

                Copy t = new Copy();
                t.RetryDelayMilliseconds = 1; // speed up tests!
                // Allow the task's default (false) to have a chance
                if (useHardLinks)
                {
                    t.UseHardlinksIfPossible = useHardLinks;
                }
                t.BuildEngine = new MockEngine();
                t.SourceFiles = sourceFiles;
                t.DestinationFiles = destinationFiles;
                t.SkipUnchangedFiles = true;

                t.Execute();

                string destinationFileContents;
                using (StreamReader sr = new StreamReader(destinationFile)) // HIGHCHAR: Test reads ASCII (not ANSI).
                    destinationFileContents = sr.ReadToEnd();

                Assert.Equal(destinationFileContents, "This is a source temp file."); //                     "Expected the destination file to contain the contents of source file."

                ((MockEngine)t.BuildEngine).AssertLogDoesntContain("MSB3026"); // Didn't do retries
            }
            finally
            {
                File.Delete(sourceFile);
                File.Delete(destinationFile);
            }
        }

        /*
         * Method:   DoCopyOverNonExistentFile
         *
         * If OnlyCopyIfDifferent is set to "true" then we should still copy over files that
         * don't exist.
         */
<<<<<<< HEAD
        [Test]
=======
        [Fact]
>>>>>>> 3f8a403e
        public void DoCopyOverNonExistentFile()
        {
            string sourceFile = FileUtilities.GetTemporaryFile();
            string destinationFile = FileUtilities.GetTemporaryFile();

            try
            {
                using (StreamWriter sw = new StreamWriter(sourceFile, true))    // HIGHCHAR: Test writes in UTF8 without preamble.
                    sw.Write("This is a source temp file.");

                using (StreamWriter sw = new StreamWriter(destinationFile, true))   // HIGHCHAR: Test writes in UTF8 without preamble.
                    sw.Write("This is a destination temp file.");

                ITaskItem[] sourceFiles = new ITaskItem[] { new TaskItem(sourceFile) };
                ITaskItem[] destinationFiles = new ITaskItem[] { new TaskItem(destinationFile) };

                File.Delete(destinationFile);

                Copy t = new Copy();
                t.RetryDelayMilliseconds = 1; // speed up tests!
                // Allow the task's default (false) to have a chance
                if (useHardLinks)
                {
                    t.UseHardlinksIfPossible = useHardLinks;
                }
                t.BuildEngine = new MockEngine();
                t.SourceFiles = sourceFiles;
                t.DestinationFiles = destinationFiles;
                t.SkipUnchangedFiles = true;

                t.Execute();

                Assert.True(File.Exists(destinationFile)); // "Expected the destination file to exist."
                ((MockEngine)t.BuildEngine).AssertLogDoesntContain("MSB3026"); // Didn't do retries
            }
            finally
            {
                File.Delete(sourceFile);
                File.Delete(destinationFile);
            }
        }

        /// <summary>
        /// Make sure we do not retry when the source file has a misplaced colon
        /// </summary>
<<<<<<< HEAD
        [Test]
=======
        [Fact]
>>>>>>> 3f8a403e
        public void DoNotRetryCopyNotSupportedException()
        {
            string sourceFile = FileUtilities.GetTemporaryFile();
            string destinationFile = "foo:bar";

            try
            {
                ITaskItem[] sourceFiles = new ITaskItem[] { new TaskItem(sourceFile) };
                ITaskItem[] destinationFiles = new ITaskItem[] { new TaskItem(destinationFile) };

                Copy t = new Copy();
                t.RetryDelayMilliseconds = 1; // speed up tests!
                // Allow the task's default (false) to have a chance
                if (useHardLinks)
                {
                    t.UseHardlinksIfPossible = useHardLinks;
                }
                MockEngine engine = new MockEngine();
                t.BuildEngine = engine;
                t.SourceFiles = sourceFiles;
                t.DestinationFiles = destinationFiles;
                t.SkipUnchangedFiles = true;

                bool result = t.Execute();
                Assert.False(result);
                Assert.Equal(1, engine.Errors);
                Assert.Equal(0, engine.Warnings);
                engine.AssertLogContains("MSB3021");
                ((MockEngine)t.BuildEngine).AssertLogDoesntContain("MSB3026"); // Didn't do retries
            }
            finally
            {
                File.Delete(sourceFile);
            }
        }

        /// <summary>
        /// Make sure we do not retry when the source file does not exist
        /// </summary>
<<<<<<< HEAD
        [Test]
=======
        [Fact]
>>>>>>> 3f8a403e
        public void DoNotRetryCopyNonExistentSourceFile()
        {
            string sourceFile = "Nannanacat";
            string destinationFile = FileUtilities.GetTemporaryFile();

            try
            {
                using (StreamWriter sw = new StreamWriter(destinationFile, true))   // HIGHCHAR: Test writes in UTF8 without preamble.
                    sw.Write("This is a destination temp file.");

                ITaskItem[] sourceFiles = new ITaskItem[] { new TaskItem(sourceFile) };
                ITaskItem[] destinationFiles = new ITaskItem[] { new TaskItem(destinationFile) };

                File.Delete(destinationFile);

                Copy t = new Copy();
                t.RetryDelayMilliseconds = 1; // speed up tests!
                // Allow the task's default (false) to have a chance
                if (useHardLinks)
                {
                    t.UseHardlinksIfPossible = useHardLinks;
                }
                MockEngine engine = new MockEngine();
                t.BuildEngine = engine;
                t.SourceFiles = sourceFiles;
                t.DestinationFiles = destinationFiles;
                t.SkipUnchangedFiles = true;

                bool result = t.Execute();
                Assert.False(result);
                Assert.Equal(1, engine.Errors);
                Assert.Equal(0, engine.Warnings);
                engine.AssertLogContains("MSB3030");
                ((MockEngine)t.BuildEngine).AssertLogDoesntContain("MSB3026"); // Didn't do retries
            }
            finally
            {
                File.Delete(destinationFile);
            }
        }

        /// <summary>
        /// Make sure we do not retry when the source file is a folder
        /// </summary>
<<<<<<< HEAD
        [Test]
=======
        [Fact]
>>>>>>> 3f8a403e
        public void DoNotRetryCopyWhenSourceIsFolder()
        {
            string sourceFile = Path.GetTempPath();
            string destinationFile = FileUtilities.GetTemporaryFile();

            try
            {
                using (StreamWriter sw = new StreamWriter(destinationFile, true))   // HIGHCHAR: Test writes in UTF8 without preamble.
                    sw.Write("This is a destination temp file.");

                ITaskItem[] sourceFiles = new ITaskItem[] { new TaskItem(sourceFile) };
                ITaskItem[] destinationFiles = new ITaskItem[] { new TaskItem(destinationFile) };

                File.Delete(destinationFile);

                Copy t = new Copy();
                t.RetryDelayMilliseconds = 1; // speed up tests!
                // Allow the task's default (false) to have a chance
                if (useHardLinks)
                {
                    t.UseHardlinksIfPossible = useHardLinks;
                }
                MockEngine engine = new MockEngine();
                t.BuildEngine = engine;
                t.SourceFiles = sourceFiles;
                t.DestinationFiles = destinationFiles;
                t.SkipUnchangedFiles = true;

                bool result = t.Execute();
                Assert.False(result);
                Assert.Equal(1, engine.Errors);
                Assert.Equal(0, engine.Warnings);
                engine.AssertLogContains("MSB3025");
                engine.AssertLogDoesntContain("MSB3026"); // Didn't do retries
            }
            finally
            {
                File.Delete(destinationFile);
            }
        }

        /// <summary>
        /// Most important case is when destination is locked
        /// </summary>
<<<<<<< HEAD
        [Test]
=======
        [Fact]
>>>>>>> 3f8a403e
        public void DoRetryWhenDestinationLocked()
        {
            string destinationFile = Path.GetTempFileName();
            string sourceFile = Path.GetTempFileName();

            try
            {
                using (StreamWriter sw = new StreamWriter(destinationFile, true)) // Keep it locked
                {
                    ITaskItem[] sourceFiles = new ITaskItem[] { new TaskItem(sourceFile) };

                    Copy t = new Copy();
                    t.RetryDelayMilliseconds = 1; // speed up tests!
                    // Allow the task's default (false) to have a chance
                    if (useHardLinks)
                    {
                        t.UseHardlinksIfPossible = useHardLinks;
                    }
                    MockEngine engine = new MockEngine();
                    t.BuildEngine = engine;
                    t.SourceFiles = sourceFiles;
                    t.DestinationFiles = new TaskItem[] { new TaskItem(destinationFile) };

                    bool result = t.Execute();
                    Assert.False(result);

                    engine.AssertLogContains("MSB3021"); // copy failed
                    engine.AssertLogContains("MSB3026"); // DID retry

                    Assert.Equal(2, engine.Errors); // retries failed, and actual failure
                    Assert.Equal(10, engine.Warnings);
                }
            }
            finally
            {
                File.Delete(sourceFile);
                File.Delete(destinationFile);
            }
        }

        /// <summary>
        /// When destination is inaccessible due to ACL, do NOT retry
        /// </summary>
<<<<<<< HEAD
        [Test]
=======
        [Fact]
>>>>>>> 3f8a403e
        public void DoNotRetryWhenDestinationLockedDueToAcl()
        {
            string tempDirectory = Path.Combine(Path.GetTempPath(), "DoNotRetryWhenDestinationLockedDueToAcl");
            string destinationFile = Path.Combine(tempDirectory, "DestinationFile.txt");
            string sourceFile = Path.Combine(tempDirectory, "SourceFile.txt");

            if (Directory.Exists(tempDirectory))
            {
                FileUtilities.DeleteDirectoryNoThrow(tempDirectory, true);
            }

            Directory.CreateDirectory(tempDirectory);

            File.WriteAllText(destinationFile, "Destination");
            File.WriteAllText(sourceFile, "SourceFile");

            string userAccount = string.Format(@"{0}\{1}", System.Environment.UserDomainName, System.Environment.UserName);

            FileSystemAccessRule denyFile = new FileSystemAccessRule(userAccount, FileSystemRights.Write | FileSystemRights.Delete | FileSystemRights.DeleteSubdirectoriesAndFiles | FileSystemRights.WriteData, AccessControlType.Deny);
            FileSystemAccessRule denyDirectory = new FileSystemAccessRule(userAccount, FileSystemRights.DeleteSubdirectoriesAndFiles, AccessControlType.Deny);

            FileSecurity fSecurity = File.GetAccessControl(destinationFile);
            DirectorySecurity dSecurity = Directory.GetAccessControl(tempDirectory);

            try
            {
                fSecurity.AddAccessRule(denyFile);
                File.SetAccessControl(destinationFile, fSecurity);

                dSecurity.AddAccessRule(denyDirectory);
                Directory.SetAccessControl(tempDirectory, dSecurity);

                Copy t = new Copy();
                t.RetryDelayMilliseconds = 1; // speed up tests!
                // Allow the task's default (false) to have a chance
                if (useHardLinks)
                {
                    t.UseHardlinksIfPossible = useHardLinks;
                }
                MockEngine engine = new MockEngine();
                t.BuildEngine = engine;
                t.SourceFiles = new TaskItem[] { new TaskItem(sourceFile) };
                t.DestinationFiles = new TaskItem[] { new TaskItem(destinationFile) };

                bool result = t.Execute();
                Assert.False(result);

                engine.AssertLogContains("MSB3021"); // copy failed
                engine.AssertLogDoesntContain("MSB3026"); // Didn't retry

                Assert.Equal(1, engine.Errors);
                Assert.Equal(0, engine.Warnings);
            }
            finally
            {
                fSecurity.RemoveAccessRule(denyFile);
                File.SetAccessControl(destinationFile, fSecurity);

                dSecurity.RemoveAccessRule(denyDirectory);
                Directory.SetAccessControl(tempDirectory, dSecurity);

                if (Directory.Exists(tempDirectory))
                {
                    FileUtilities.DeleteDirectoryNoThrow(tempDirectory, true);
                }
            }
        }

        /// <summary>
        /// Make sure we do not retry when the destination file is a folder
        /// </summary>
<<<<<<< HEAD
        [Test]
=======
        [Fact]
>>>>>>> 3f8a403e
        public void DoNotRetryCopyWhenDestinationFolderIsFile()
        {
            string destinationFile = FileUtilities.GetTemporaryFile();
            string sourceFile = FileUtilities.GetTemporaryFile();

            try
            {
                using (StreamWriter sw = new StreamWriter(sourceFile, true))
                    sw.Write("This is a destination temp file.");

                ITaskItem[] sourceFiles = new ITaskItem[] { new TaskItem(sourceFile) };

                Copy t = new Copy();
                t.RetryDelayMilliseconds = 1; // speed up tests!
                // Allow the task's default (false) to have a chance
                if (useHardLinks)
                {
                    t.UseHardlinksIfPossible = useHardLinks;
                }
                MockEngine engine = new MockEngine();
                t.BuildEngine = engine;
                t.SourceFiles = sourceFiles;
                t.DestinationFolder = new TaskItem(destinationFile);
                t.SkipUnchangedFiles = true;

                bool result = t.Execute();
                Assert.False(result);

                engine.AssertLogContains("MSB3021"); // copy failed
                engine.AssertLogDoesntContain("MSB3026"); // Didn't retry

                Assert.Equal(1, engine.Errors);
                Assert.Equal(0, engine.Warnings);
            }
            finally
            {
                File.Delete(sourceFile);
            }
        }

        /// <summary>
        /// Make sure we do not retry when the destination file is a folder
        /// </summary>
<<<<<<< HEAD
        [Test]
=======
        [Fact]
>>>>>>> 3f8a403e
        public void DoNotRetryCopyWhenDestinationFileIsFolder()
        {
            string destinationFile = Path.GetTempPath();
            string sourceFile = FileUtilities.GetTemporaryFile();

            try
            {
                using (StreamWriter sw = new StreamWriter(sourceFile, true))   // HIGHCHAR: Test writes in UTF8 without preamble.
                    sw.Write("This is a destination temp file.");

                ITaskItem[] sourceFiles = new ITaskItem[] { new TaskItem(sourceFile) };
                ITaskItem[] destinationFiles = new ITaskItem[] { new TaskItem(destinationFile) };

                Copy t = new Copy();
                t.RetryDelayMilliseconds = 1; // speed up tests!
                // Allow the task's default (false) to have a chance
                if (useHardLinks)
                {
                    t.UseHardlinksIfPossible = useHardLinks;
                }
                MockEngine engine = new MockEngine();
                t.BuildEngine = engine;
                t.SourceFiles = sourceFiles;
                t.DestinationFiles = destinationFiles;
                t.SkipUnchangedFiles = true;

                bool result = t.Execute();
                Assert.False(result);
                Assert.Equal(1, engine.Errors);
                Assert.Equal(0, engine.Warnings);
                engine.AssertLogContains("MSB3024");
                engine.AssertLogDoesntContain("MSB3026");
            }
            finally
            {
                File.Delete(sourceFile);
            }
        }

        internal class CopyMonitor
        {
            internal int copyCount = 0;

            /*
            * Method:   CopyFile
            *
            * Don't really copy the file, just count how many times this was called.
            */
            internal bool? CopyFile(FileState source, FileState destination)
            {
                ++copyCount;
                return true;
            }
        }

        /// <summary>
        /// CopiedFiles should only include files that were successfully copied 
        /// (or skipped), not files for which there was an error.
        /// </summary>
<<<<<<< HEAD
        [Test]
=======
        [Fact]
>>>>>>> 3f8a403e
        public void OutputsOnlyIncludeSuccessfulCopies()
        {
            string temp = Path.GetTempPath();
            string inFile1 = Path.Combine(temp, "2A333ED756AF4dc392E728D0F864A392");
            string inFile2 = Path.Combine(temp, "2A333ED756AF4dc392E728D0F864A393");
            string invalidFile = "!@#$%^&*()|";
            string validOutFile = Path.Combine(temp, "2A333ED756AF4dc392E728D0F864A394");

            try
            {
                FileStream fs = null;
                FileStream fs2 = null;

                try
                {
                    fs = File.Create(inFile1);
                    fs2 = File.Create(inFile2);
                }
                finally
                {
                    fs.Close();
                    fs2.Close();
                }

                Copy t = new Copy();
                t.RetryDelayMilliseconds = 1; // speed up tests!
                // Allow the task's default (false) to have a chance
                if (useHardLinks)
                {
                    t.UseHardlinksIfPossible = useHardLinks;
                }
                MockEngine engine = new MockEngine();
                t.BuildEngine = engine;

                ITaskItem i1 = new TaskItem(inFile1);
                i1.SetMetadata("Locale", "en-GB");
                i1.SetMetadata("Color", "taupe");
                t.SourceFiles = new ITaskItem[] { new TaskItem(inFile2), i1 };

                ITaskItem o1 = new TaskItem(validOutFile);
                o1.SetMetadata("Locale", "fr");
                o1.SetMetadata("Flavor", "Pumpkin");
                t.DestinationFiles = new ITaskItem[] { new TaskItem(invalidFile), o1 };

                bool success = t.Execute();

                Assert.False(success);
                Assert.Equal(1, t.CopiedFiles.Length);
                Assert.Equal(validOutFile, t.CopiedFiles[0].ItemSpec);
                Assert.Equal(2, t.DestinationFiles.Length);
                Assert.Equal("fr", t.DestinationFiles[1].GetMetadata("Locale"));

                // Output ItemSpec should not be overwritten.
                Assert.Equal(invalidFile, t.DestinationFiles[0].ItemSpec);
                Assert.Equal(validOutFile, t.DestinationFiles[1].ItemSpec);
                Assert.Equal(validOutFile, t.CopiedFiles[0].ItemSpec);

                // Sources attributes should be left untouched.
                Assert.Equal("en-GB", t.SourceFiles[1].GetMetadata("Locale"));
                Assert.Equal("taupe", t.SourceFiles[1].GetMetadata("Color"));

                // Attributes not on Sources should be left untouched.
                Assert.Equal("Pumpkin", t.DestinationFiles[1].GetMetadata("Flavor"));
                Assert.Equal("Pumpkin", t.CopiedFiles[0].GetMetadata("Flavor"));

                // Attribute should have been forwarded
                Assert.Equal("taupe", t.DestinationFiles[1].GetMetadata("Color"));
                Assert.Equal("taupe", t.CopiedFiles[0].GetMetadata("Color"));

                // Attribute should not have been updated if it already existed on destination
                Assert.Equal("fr", t.DestinationFiles[1].GetMetadata("Locale"));
                Assert.Equal("fr", t.CopiedFiles[0].GetMetadata("Locale"));

                ((MockEngine)t.BuildEngine).AssertLogDoesntContain("MSB3026"); // Didn't do retries
            }
            finally
            {
                File.Delete(inFile1);
                File.Delete(inFile2);
                File.Delete(validOutFile);
            }
        }

        /// <summary>
        /// Copying a file on top of itself should be a success (no-op) whether
        /// or not skipUnchangedFiles is true or false.
        /// </summary>
<<<<<<< HEAD
        [Test]
=======
        [Fact]
>>>>>>> 3f8a403e
        public void CopyFileOnItself()
        {
            string temp = Path.GetTempPath();
            string file = Path.Combine(temp, "2A333ED756AF4dc392E728D0F864A395");

            try
            {
                FileStream fs = null;

                try
                {
                    fs = File.Create(file);
                }
                finally
                {
                    fs.Close();
                }

                Copy t = new Copy();
                t.RetryDelayMilliseconds = 1; // speed up tests!
                // Allow the task's default (false) to have a chance
                if (useHardLinks)
                {
                    t.UseHardlinksIfPossible = useHardLinks;
                }
                MockEngine engine = new MockEngine();
                t.BuildEngine = engine;
                t.SourceFiles = new ITaskItem[] { new TaskItem(file) };
                t.DestinationFiles = new ITaskItem[] { new TaskItem(file) };
                t.SkipUnchangedFiles = true;
                bool success = t.Execute();

                Assert.True(success);
                Assert.Equal(1, t.DestinationFiles.Length);
                Assert.Equal(file, t.DestinationFiles[0].ItemSpec);

                ((MockEngine)t.BuildEngine).AssertLogDoesntContain("MSB3026"); // Didn't do retries, nothing to do

                t = new Copy();
                // Allow the task's default (false) to have a chance
                if (useHardLinks)
                {
                    t.UseHardlinksIfPossible = useHardLinks;
                }
                engine = new MockEngine();
                t.BuildEngine = engine;
                t.SourceFiles = new ITaskItem[] { new TaskItem(file) };
                t.DestinationFiles = new ITaskItem[] { new TaskItem(file) };
                t.SkipUnchangedFiles = false;

                success = t.Execute();

                Assert.True(success);
                Assert.Equal(1, t.DestinationFiles.Length);
                Assert.Equal(file, t.DestinationFiles[0].ItemSpec);
                Assert.Equal(1, t.CopiedFiles.Length);

                ((MockEngine)t.BuildEngine).AssertLogDoesntContain("MSB3026"); // Didn't do retries, nothing to do
            }
            finally
            {
                File.Delete(file);
            }
        }

        /// <summary>
        /// Copying a file on top of itself should be a success (no-op) whether
        /// or not skipUnchangedFiles is true or false. Variation with different casing/relativeness.
        /// </summary>
<<<<<<< HEAD
        [Test]
=======
        [Fact]
>>>>>>> 3f8a403e
        public void CopyFileOnItself2()
        {
            string currdir = Directory.GetCurrentDirectory();
            string filename = "2A333ED756AF4dc392E728D0F864A396";
            string file = Path.Combine(currdir, filename);

            try
            {
                FileStream fs = null;

                try
                {
                    fs = File.Create(file);
                }
                finally
                {
                    fs.Close();
                }

                Copy t = new Copy();
                t.RetryDelayMilliseconds = 1; // speed up tests!
                // Allow the task's default (false) to have a chance
                if (useHardLinks)
                {
                    t.UseHardlinksIfPossible = useHardLinks;
                }
                MockEngine engine = new MockEngine();
                t.BuildEngine = engine;
                t.SourceFiles = new ITaskItem[] { new TaskItem(file) };
                t.DestinationFiles = new ITaskItem[] { new TaskItem(filename.ToLowerInvariant()) };
                t.SkipUnchangedFiles = false;
                bool success = t.Execute();

                Assert.True(success);
                Assert.Equal(1, t.DestinationFiles.Length);
                Assert.Equal(filename.ToLowerInvariant(), t.DestinationFiles[0].ItemSpec);

                ((MockEngine)t.BuildEngine).AssertLogDoesntContain("MSB3026"); // Didn't do retries, nothing to do
            }
            finally
            {
                File.Delete(file);
            }
        }

        /// <summary>
        /// Copying a file on top of itself should be a success (no-op) whether
        /// or not skipUnchangedFiles is true or false. Variation with a second copy failure.
        /// </summary>
<<<<<<< HEAD
        [Test]
=======
        [Fact]
>>>>>>> 3f8a403e
        public void CopyFileOnItselfAndFailACopy()
        {
            string temp = Path.GetTempPath();
            string file = Path.Combine(temp, "2A333ED756AF4dc392E728D0F864A395");
            string invalidFile = "!@#$%^&*()|";
            string dest2 = "whatever";

            try
            {
                FileStream fs = null;

                try
                {
                    fs = File.Create(file);
                }
                finally
                {
                    fs.Close();
                }

                Copy t = new Copy();
                t.RetryDelayMilliseconds = 1; // speed up tests!
                // Allow the task's default (false) to have a chance
                if (useHardLinks)
                {
                    t.UseHardlinksIfPossible = useHardLinks;
                }
                MockEngine engine = new MockEngine();
                t.BuildEngine = engine;
                t.SourceFiles = new ITaskItem[] { new TaskItem(file), new TaskItem(invalidFile) };
                t.DestinationFiles = new ITaskItem[] { new TaskItem(file), new TaskItem(dest2) };
                t.SkipUnchangedFiles = false;
                bool success = t.Execute();

                Assert.False(success);
                Assert.Equal(2, t.DestinationFiles.Length);
                Assert.Equal(file, t.DestinationFiles[0].ItemSpec);
                Assert.Equal(dest2, t.DestinationFiles[1].ItemSpec);
                Assert.Equal(1, t.CopiedFiles.Length);
                Assert.Equal(file, t.CopiedFiles[0].ItemSpec);

                ((MockEngine)t.BuildEngine).AssertLogDoesntContain("MSB3026"); // Didn't do retries, no op then invalid
            }
            finally
            {
                File.Delete(file);
            }
        }

        /// <summary>
        /// DestinationFolder should work.
        /// </summary>
<<<<<<< HEAD
        [Test]
=======
        [Fact]
>>>>>>> 3f8a403e
        public void CopyToDestinationFolder()
        {
            string sourceFile = FileUtilities.GetTemporaryFile();
            string temp = Path.GetTempPath();
            string destFolder = Path.Combine(temp, "2A333ED756AF4dc392E728D0F864A398");
            string destFile = Path.Combine(destFolder, Path.GetFileName(sourceFile));
            try
            {
                using (StreamWriter sw = new StreamWriter(sourceFile, true))    // HIGHCHAR: Test writes in UTF8 without preamble.
                    sw.Write("This is a source temp file.");

                // Don't create the dest folder, let task do that

                ITaskItem[] sourceFiles = new ITaskItem[] { new TaskItem(sourceFile) };

                Copy t = new Copy();
                t.RetryDelayMilliseconds = 1; // speed up tests!
                // Allow the task's default (false) to have a chance
                if (useHardLinks)
                {
                    t.UseHardlinksIfPossible = useHardLinks;
                }
                MockEngine me = new MockEngine();

                t.BuildEngine = me;
                t.SourceFiles = sourceFiles;
                t.DestinationFolder = new TaskItem(destFolder);
                t.SkipUnchangedFiles = true;

                bool success = t.Execute();

                Assert.True(success); // "success"
                Assert.True(File.Exists(destFile)); // "destination exists"

                string destinationFileContents;
                using (StreamReader sr = new StreamReader(destFile))
                    destinationFileContents = sr.ReadToEnd();

                if (!useHardLinks)
                {
                    Microsoft.Build.UnitTests.MockEngine.GetStringDelegate resourceDelegate = new Microsoft.Build.UnitTests.MockEngine.GetStringDelegate(AssemblyResources.GetString);
                    me.AssertLogDoesntContainMessageFromResource(resourceDelegate, "Copy.HardLinkComment", sourceFile, destFile);
                }
                else
                {
                    Microsoft.Build.UnitTests.MockEngine.GetStringDelegate resourceDelegate = new Microsoft.Build.UnitTests.MockEngine.GetStringDelegate(AssemblyResources.GetString);
                    me.AssertLogContainsMessageFromResource(resourceDelegate, "Copy.HardLinkComment", sourceFile, destFile);
                }

                Assert.Equal(destinationFileContents, "This is a source temp file."); //                     "Expected the destination file to contain the contents of source file."

                Assert.Equal(1, t.DestinationFiles.Length);
                Assert.Equal(1, t.CopiedFiles.Length);
                Assert.Equal(destFile, t.DestinationFiles[0].ItemSpec);
                Assert.Equal(destFile, t.CopiedFiles[0].ItemSpec);

                ((MockEngine)t.BuildEngine).AssertLogDoesntContain("MSB3026"); // Didn't do retries
            }
            finally
            {
                Helpers.DeleteFiles(sourceFile, destFile);
            }
        }

        /// <summary>
        /// DestinationFolder should work.
        /// </summary>
<<<<<<< HEAD
        [Test]
=======
        [Fact]
>>>>>>> 3f8a403e
        public void CopyDoubleEscapableFileToDestinationFolder()
        {
            string sourceFileEscaped = Path.GetTempPath() + "a%253A_" + Guid.NewGuid().ToString("N") + ".txt";
            string sourceFile = EscapingUtilities.UnescapeAll(sourceFileEscaped);
            string temp = Path.GetTempPath();
            string destFolder = Path.Combine(temp, "2A333ED756AF4dc392E728D0F864A398");
            string destFile = Path.Combine(destFolder, Path.GetFileName(sourceFile));

            try
            {
                using (StreamWriter sw = new StreamWriter(sourceFile, true))    // HIGHCHAR: Test writes in UTF8 without preamble.
                {
                    sw.Write("This is a source temp file.");
                }

                // Don't create the dest folder, let task do that

                ITaskItem[] sourceFiles = new ITaskItem[] { new TaskItem(sourceFileEscaped) };

                Copy t = new Copy();
                t.RetryDelayMilliseconds = 1; // speed up tests!
                // Allow the task's default (false) to have a chance
                if (useHardLinks)
                {
                    t.UseHardlinksIfPossible = useHardLinks;
                }
                t.BuildEngine = new MockEngine();
                t.SourceFiles = sourceFiles;
                t.DestinationFolder = new TaskItem(destFolder);
                t.SkipUnchangedFiles = true;

                bool success = t.Execute();

                Assert.True(success); // "success"
                Assert.True(File.Exists(destFile)); // "destination exists"

                string destinationFileContents;
                using (StreamReader sr = new StreamReader(destFile))
                {
                    destinationFileContents = sr.ReadToEnd();
                }

                Assert.Equal(destinationFileContents, "This is a source temp file."); //                     "Expected the destination file to contain the contents of source file."

                Assert.Equal(1, t.DestinationFiles.Length);
                Assert.Equal(1, t.CopiedFiles.Length);
                Assert.Equal(destFile, t.DestinationFiles[0].ItemSpec);
                Assert.Equal(destFile, t.CopiedFiles[0].ItemSpec);

                ((MockEngine)t.BuildEngine).AssertLogDoesntContain("MSB3026"); // Didn't do retries
            }
            finally
            {
                Helpers.DeleteFiles(sourceFile, destFile);
            }
        }

        /// <summary>
        /// Copying duplicates should only perform the actual copy once for each unique source/destination pair
        /// but should still produce outputs for all specified source/destination pairs.
        /// </summary>
<<<<<<< HEAD
        [Test]
=======
        [Fact]
>>>>>>> 3f8a403e
        public void CopyWithDuplicatesUsingFolder()
        {
            string tempPath = Path.GetTempPath();

            ITaskItem[] sourceFiles = new ITaskItem[]
            {
                new TaskItem(Path.Combine(tempPath, "a.cs")),
                new TaskItem(Path.Combine(tempPath, "b.cs")),
                new TaskItem(Path.Combine(tempPath, "a.cs")),
                new TaskItem(Path.Combine(tempPath, "a.cs")),
            };

            foreach (ITaskItem item in sourceFiles)
            {
                using (StreamWriter sw = new StreamWriter(item.ItemSpec))    // HIGHCHAR: Test writes in UTF8 without preamble.
                {
                    sw.Write("This is a source temp file.");
                }
            }

            var filesActuallyCopied = new List<KeyValuePair<FileState, FileState>>();

            Copy t = new Copy();
            t.RetryDelayMilliseconds = 1; // speed up tests!
            // Allow the task's default (false) to have a chance
            if (useHardLinks)
            {
                t.UseHardlinksIfPossible = useHardLinks;
            }
            t.BuildEngine = new MockEngine();
            t.SourceFiles = sourceFiles;
            t.DestinationFolder = new TaskItem(Path.Combine(tempPath, "foo"));

            bool success = t.Execute(delegate (FileState source, FileState dest)
            {
                filesActuallyCopied.Add(new KeyValuePair<FileState, FileState>(source, dest));
                return true;
            });

            Assert.True(success);
            Assert.Equal(2, filesActuallyCopied.Count);
            Assert.Equal(4, t.CopiedFiles.Length);
            Assert.Equal(Path.Combine(tempPath, "a.cs"), filesActuallyCopied[0].Key.Name);
            Assert.Equal(Path.Combine(tempPath, "b.cs"), filesActuallyCopied[1].Key.Name);

            ((MockEngine)t.BuildEngine).AssertLogDoesntContain("MSB3026"); // Didn't do retries
        }

        /// <summary>
        /// Copying duplicates should only perform the actual copy once for each unique source/destination pair
        /// but should still produce outputs for all specified source/destination pairs.
        /// </summary>
<<<<<<< HEAD
        [Test]
=======
        [Fact]
>>>>>>> 3f8a403e
        public void CopyWithDuplicatesUsingFiles()
        {
            string tempPath = Path.GetTempPath();

            ITaskItem[] sourceFiles = new ITaskItem[]
            {
                new TaskItem(Path.Combine(tempPath, "a.cs")),
                new TaskItem(Path.Combine(tempPath, "b.cs")),
                new TaskItem(Path.Combine(tempPath, "a.cs")),
                new TaskItem(Path.Combine(tempPath, "a.cs")),
                new TaskItem(Path.Combine(tempPath, "a.cs")),
            };

            foreach (ITaskItem item in sourceFiles)
            {
                using (StreamWriter sw = new StreamWriter(item.ItemSpec))    // HIGHCHAR: Test writes in UTF8 without preamble.
                {
                    sw.Write("This is a source temp file.");
                }
            }

            ITaskItem[] destFiles = new ITaskItem[]
            {
                new TaskItem(Path.Combine(tempPath, @"xa.cs")), // a.cs -> xa.cs
                new TaskItem(Path.Combine(tempPath, @"xa.cs")), // b.cs -> xa.cs should copy because it's a different source
                new TaskItem(Path.Combine(tempPath, @"xb.cs")), // a.cs -> xb.cs should copy because it's a different destination
                new TaskItem(Path.Combine(tempPath, @"xa.cs")), // a.cs -> xa.cs should copy because it's a different source
                new TaskItem(Path.Combine(tempPath, @"xa.cs")), // a.cs -> xa.cs should not copy because it's the same source
            };

            var filesActuallyCopied = new List<KeyValuePair<FileState, FileState>>();

            Copy t = new Copy();
            t.RetryDelayMilliseconds = 1; // speed up tests!
            // Allow the task's default (false) to have a chance
            if (useHardLinks)
            {
                t.UseHardlinksIfPossible = useHardLinks;
            }
            t.BuildEngine = new MockEngine();
            t.SourceFiles = sourceFiles;
            t.DestinationFiles = destFiles;

            bool success = t.Execute(delegate (FileState source, FileState dest)
            {
                filesActuallyCopied.Add(new KeyValuePair<FileState, FileState>(source, dest));
                return true;
            });

            Assert.True(success);
            Assert.Equal(4, filesActuallyCopied.Count);
            Assert.Equal(5, t.CopiedFiles.Length);
            Assert.Equal(Path.Combine(tempPath, "a.cs"), filesActuallyCopied[0].Key.Name);
            Assert.Equal(Path.Combine(tempPath, "b.cs"), filesActuallyCopied[1].Key.Name);
            Assert.Equal(Path.Combine(tempPath, "a.cs"), filesActuallyCopied[2].Key.Name);
            Assert.Equal(Path.Combine(tempPath, "a.cs"), filesActuallyCopied[3].Key.Name);
            Assert.Equal(Path.Combine(tempPath, "xa.cs"), filesActuallyCopied[0].Value.Name);
            Assert.Equal(Path.Combine(tempPath, "xa.cs"), filesActuallyCopied[1].Value.Name);
            Assert.Equal(Path.Combine(tempPath, "xb.cs"), filesActuallyCopied[2].Value.Name);
            Assert.Equal(Path.Combine(tempPath, "xa.cs"), filesActuallyCopied[3].Value.Name);

            ((MockEngine)t.BuildEngine).AssertLogDoesntContain("MSB3026"); // Didn't do retries
        }

        /// <summary>
        /// DestinationFiles should only include files that were successfully copied 
        /// (or skipped), not files for which there was an error.
        /// </summary>
<<<<<<< HEAD
        [Test]
=======
        [Fact]
>>>>>>> 3f8a403e
        public void DestinationFilesLengthNotEqualSourceFilesLength()
        {
            string temp = Path.GetTempPath();
            string inFile1 = Path.Combine(temp, "2A333ED756AF4dc392E728D0F864A398");
            string inFile2 = Path.Combine(temp, "2A333ED756AF4dc392E728D0F864A399");
            string outFile1 = Path.Combine(temp, "2A333ED756AF4dc392E728D0F864A400");

            try
            {
                FileStream fs = null;
                FileStream fs2 = null;

                try
                {
                    fs = File.Create(inFile1);
                    fs2 = File.Create(inFile2);
                }
                finally
                {
                    fs.Close();
                    fs2.Close();
                }

                Copy t = new Copy();
                t.RetryDelayMilliseconds = 1; // speed up tests!
                // Allow the task's default (false) to have a chance
                if (useHardLinks)
                {
                    t.UseHardlinksIfPossible = useHardLinks;
                }
                MockEngine engine = new MockEngine();
                t.BuildEngine = engine;

                t.SourceFiles = new ITaskItem[] { new TaskItem(inFile1), new TaskItem(inFile2) };
                t.DestinationFiles = new ITaskItem[] { new TaskItem(outFile1) };

                bool success = t.Execute();

                Assert.False(success);
                Assert.Equal(1, t.DestinationFiles.Length);
                Assert.Null(t.CopiedFiles);
                Assert.False(File.Exists(outFile1));

                ((MockEngine)t.BuildEngine).AssertLogDoesntContain("MSB3026"); // Didn't do retries
            }
            finally
            {
                File.Delete(inFile1);
                File.Delete(inFile2);
                File.Delete(outFile1);
            }
        }

        /// <summary>
        /// If the destination path is too long, the task should not bubble up
        /// the System.IO.PathTooLongException 
        /// </summary>
<<<<<<< HEAD
        [Test]
=======
        [Fact]
>>>>>>> 3f8a403e
        public void Regress451057_ExitGracefullyIfPathNameIsTooLong()
        {
            string sourceFile = FileUtilities.GetTemporaryFile();
            string destinationFile = "ABCDEFGHIJKLMNOPQRSTUVWXYZABCDEFGHIJKLMNOPQRSTUVWXYZABCDEFGHIJKLMNOPQRSTUVWXYZABCDEFGHIJKLMNOPQRSTUVWXYZABCDEFGHIJKLMNOPQRSTUVWXYZABCDEFGHIJKLMNOPQRSTUVWXYZABCDEFGHIJKLMNOPQRSTUVWXYZABCDEFGHIJKLMNOPQRSTUVWXYZABCDEFGHIJKLMNOPQRSTUVWXYZABCDEFGHIJKLMNOPQRSTUVWXYZ";

            try
            {
                using (StreamWriter sw = new StreamWriter(sourceFile, true))    // HIGHCHAR: Test writes in UTF8 without preamble.
                    sw.Write("This is a source temp file.");

                ITaskItem[] sourceFiles = new ITaskItem[] { new TaskItem(sourceFile) };
                ITaskItem[] destinationFiles = new ITaskItem[] { new TaskItem(destinationFile) };

                Copy t = new Copy();
                t.RetryDelayMilliseconds = 1; // speed up tests!
                // Allow the task's default (false) to have a chance
                if (useHardLinks)
                {
                    t.UseHardlinksIfPossible = useHardLinks;
                }
                t.BuildEngine = new MockEngine();
                t.SourceFiles = sourceFiles;
                t.DestinationFiles = destinationFiles;

                bool result = t.Execute();

                // Expect for there to have been no copies.
                Assert.Equal(false, result);

                ((MockEngine)t.BuildEngine).AssertLogDoesntContain("MSB3026"); // Didn't do retries
            }
            finally
            {
                File.Delete(sourceFile);
            }
        }

        /// <summary>
        /// If the source path is too long, the task should not bubble up
        /// the System.IO.PathTooLongException 
        /// </summary>
<<<<<<< HEAD
        [Test]
=======
        [Fact]
>>>>>>> 3f8a403e
        public void Regress451057_ExitGracefullyIfPathNameIsTooLong2()
        {
            string sourceFile = "ABCDEFGHIJKLMNOPQRSTUVWXYZABCDEFGHIJKLMNOPQRSTUVWXYZABCDEFGHIJKLMNOPQRSTUVWXYZABCDEFGHIJKLMNOPQRSTUVWXYZABCDEFGHIJKLMNOPQRSTUVWXYZABCDEFGHIJKLMNOPQRSTUVWXYZABCDEFGHIJKLMNOPQRSTUVWXYZABCDEFGHIJKLMNOPQRSTUVWXYZABCDEFGHIJKLMNOPQRSTUVWXYZABCDEFGHIJKLMNOPQRSTUVWXYZ";
            string destinationFile = FileUtilities.GetTemporaryFile();
            File.Delete(destinationFile);

            ITaskItem[] sourceFiles = new ITaskItem[] { new TaskItem(sourceFile) };
            ITaskItem[] destinationFiles = new ITaskItem[] { new TaskItem(destinationFile) };

            Copy t = new Copy();
            t.RetryDelayMilliseconds = 1; // speed up tests!
            // Allow the task's default (false) to have a chance
            if (useHardLinks)
            {
                t.UseHardlinksIfPossible = useHardLinks;
            }
            t.BuildEngine = new MockEngine();
            t.SourceFiles = sourceFiles;
            t.DestinationFiles = destinationFiles;

            bool result = t.Execute();

            // Expect for there to have been no copies.
            Assert.Equal(false, result);
            Assert.False(File.Exists(destinationFile));

            ((MockEngine)t.BuildEngine).AssertLogDoesntContain("MSB3026"); // Didn't do retries
        }

        /// <summary>
        /// If the SourceFiles parameter is given invalid path characters, make sure the task exits gracefully.
        /// </summary>
<<<<<<< HEAD
        [Test]
=======
        [Fact]
>>>>>>> 3f8a403e
        public void ExitGracefullyOnInvalidPathCharacters()
        {
            Copy t = new Copy();
            t.RetryDelayMilliseconds = 1; // speed up tests!
            // Allow the task's default (false) to have a chance
            if (useHardLinks)
            {
                t.UseHardlinksIfPossible = useHardLinks;
            }
            t.BuildEngine = new MockEngine();
            t.SourceFiles = new ITaskItem[] { new TaskItem("foo | bar") }; ;
            t.DestinationFolder = new TaskItem("dest");

            bool result = t.Execute();

            // Expect for there to have been no copies.
            Assert.Equal(false, result);
            ((MockEngine)t.BuildEngine).AssertLogDoesntContain("MSB3026"); // Didn't do retries
        }

        /// <summary>
        /// Verifies that we error for retries less than 0
        /// </summary>
<<<<<<< HEAD
        [Test]
=======
        [Fact]
>>>>>>> 3f8a403e
        public void InvalidRetryCount()
        {
            Copy t = new Copy();
            t.RetryDelayMilliseconds = 1; // speed up tests!
            // Allow the task's default (false) to have a chance
            if (useHardLinks)
            {
                t.UseHardlinksIfPossible = useHardLinks;
            }
            MockEngine engine = new MockEngine(true /* log to console */);
            t.BuildEngine = engine;
            t.SourceFiles = new ITaskItem[] { new TaskItem("c:\\source") };
            t.DestinationFiles = new ITaskItem[] { new TaskItem("c:\\destination") };
            t.Retries = -1;

            bool result = t.Execute();

            Assert.Equal(false, result);
            engine.AssertLogContains("MSB3028");
        }

        /// <summary>
        /// Verifies that we error for retry delay less than 0
        /// </summary>
<<<<<<< HEAD
        [Test]
=======
        [Fact]
>>>>>>> 3f8a403e
        public void InvalidRetryDelayCount()
        {
            Copy t = new Copy();
            t.RetryDelayMilliseconds = 1; // speed up tests!
            // Allow the task's default (false) to have a chance
            if (useHardLinks)
            {
                t.UseHardlinksIfPossible = useHardLinks;
            }
            MockEngine engine = new MockEngine(true /* log to console */);
            t.BuildEngine = engine;
            t.SourceFiles = new ITaskItem[] { new TaskItem("c:\\source") };
            t.DestinationFiles = new ITaskItem[] { new TaskItem("c:\\destination") };
            t.Retries = 1;
            t.RetryDelayMilliseconds = -1;

            bool result = t.Execute();

            Assert.Equal(false, result);
            engine.AssertLogContains("MSB3029");
        }

        /// <summary>
        /// Verifies that we do not log the retrying warning if we didn't request
        /// retries.
        /// </summary>
<<<<<<< HEAD
        [Test]
=======
        [Fact]
>>>>>>> 3f8a403e
        public void FailureWithNoRetries()
        {
            Copy t = new Copy();
            t.RetryDelayMilliseconds = 1; // speed up tests!
            // Allow the task's default (false) to have a chance
            if (useHardLinks)
            {
                t.UseHardlinksIfPossible = useHardLinks;
            }
            MockEngine engine = new MockEngine(true /* log to console */);
            t.BuildEngine = engine;
            t.SourceFiles = new ITaskItem[] { new TaskItem("c:\\source") };
            t.DestinationFiles = new ITaskItem[] { new TaskItem("c:\\destination") };
            t.Retries = 0;

            CopyFunctor copyFunctor = new CopyFunctor(2, false /* do not throw on failure */);
            bool result = t.Execute(copyFunctor.Copy);

            Assert.Equal(false, result);
            engine.AssertLogDoesntContain("MSB3026");
            engine.AssertLogDoesntContain("MSB3027");
        }

        /// <summary>
        /// Retrying default
        /// </summary>
<<<<<<< HEAD
        [Test]
=======
        [Fact]
>>>>>>> 3f8a403e
        public void DefaultRetriesIs10()
        {
            Copy t = new Copy();
            t.RetryDelayMilliseconds = 1; // speed up tests!

            Assert.Equal(10, t.Retries);
        }

        /// <summary>
        /// Delay default
        /// </summary>
<<<<<<< HEAD
        [Test]
=======
        [Fact]
>>>>>>> 3f8a403e
        public void DefaultRetryDelayIs1000()
        {
            Copy t = new Copy();

            Assert.Equal(1000, t.RetryDelayMilliseconds);
        }

        /// <summary>
        /// Hardlink default
        /// </summary>
<<<<<<< HEAD
        [Test]
=======
        [Fact]
>>>>>>> 3f8a403e
        public void DefaultNoHardlink()
        {
            Copy t = new Copy();
            t.RetryDelayMilliseconds = 1; // speed up tests!

            Assert.Equal(false, t.UseHardlinksIfPossible);
        }

        /// <summary>
        /// Verifies that we get the one retry we ask for after the first attempt fails,
        /// and we get appropriate messages.
        /// </summary>
<<<<<<< HEAD
        [Test]
=======
        [Fact]
>>>>>>> 3f8a403e
        public void SuccessAfterOneRetry()
        {
            Copy t = new Copy();
            t.RetryDelayMilliseconds = 1; // speed up tests!
            // Allow the task's default (false) to have a chance
            if (useHardLinks)
            {
                t.UseHardlinksIfPossible = useHardLinks;
            }
            MockEngine engine = new MockEngine(true /* log to console */);
            t.BuildEngine = engine;
            t.SourceFiles = new ITaskItem[] { new TaskItem("c:\\source") };
            t.DestinationFiles = new ITaskItem[] { new TaskItem("c:\\destination") };
            t.Retries = 1;
            t.RetryDelayMilliseconds = 0; // Can't really test the delay, but at least try passing in a value

            CopyFunctor copyFunctor = new CopyFunctor(2, false /* do not throw on failure */);
            bool result = t.Execute(copyFunctor.Copy);

            Assert.Equal(true, result);
            engine.AssertLogContains("MSB3026");
            engine.AssertLogDoesntContain("MSB3027");
        }

        /// <summary>
        /// Verifies that after a successful retry we continue to the next file
        /// </summary>
<<<<<<< HEAD
        [Test]
=======
        [Fact]
>>>>>>> 3f8a403e
        public void SuccessAfterOneRetryContinueToNextFile()
        {
            Copy t = new Copy();
            t.RetryDelayMilliseconds = 1; // speed up tests!
            // Allow the task's default (false) to have a chance
            if (useHardLinks)
            {
                t.UseHardlinksIfPossible = useHardLinks;
            }
            MockEngine engine = new MockEngine(true /* log to console */);
            t.BuildEngine = engine;
            t.SourceFiles = new ITaskItem[] { new TaskItem("c:\\source"), new TaskItem("c:\\source2") };
            t.DestinationFiles = new ITaskItem[] { new TaskItem("c:\\destination"), new TaskItem("c:\\destination2") };
            t.Retries = 1;
            t.RetryDelayMilliseconds = 1; // Can't really test the delay, but at least try passing in a value

            CopyFunctor copyFunctor = new CopyFunctor(2, false /* do not throw on failure */);
            bool result = t.Execute(copyFunctor.Copy);

            Assert.Equal(true, result);
            engine.AssertLogContains("MSB3026");
            engine.AssertLogDoesntContain("MSB3027");
<<<<<<< HEAD
            Assert.AreEqual(copyFunctor.FilesCopiedSuccessfully[0].Name, FileUtilities.FixFilePath("c:\\source"));
            Assert.AreEqual(copyFunctor.FilesCopiedSuccessfully[1].Name, FileUtilities.FixFilePath("c:\\source2"));
=======
            Assert.Equal(copyFunctor.FilesCopiedSuccessfully[0].Name, "c:\\source");
            Assert.Equal(copyFunctor.FilesCopiedSuccessfully[1].Name, "c:\\source2");
>>>>>>> 3f8a403e
        }

        /// <summary>
        /// The copy delegate can return false, or throw on failure.
        /// This test tests returning false.
        /// </summary>
<<<<<<< HEAD
        [Test]
=======
        [Fact]
>>>>>>> 3f8a403e
        public void TooFewRetriesReturnsFalse()
        {
            Copy t = new Copy();
            t.RetryDelayMilliseconds = 1; // speed up tests!
            // Allow the task's default (false) to have a chance
            if (useHardLinks)
            {
                t.UseHardlinksIfPossible = useHardLinks;
            }
            MockEngine engine = new MockEngine(true /* log to console */);
            t.BuildEngine = engine;
            t.SourceFiles = new ITaskItem[] { new TaskItem("c:\\source") };
            t.DestinationFiles = new ITaskItem[] { new TaskItem("c:\\destination") };
            t.Retries = 2;

            CopyFunctor copyFunctor = new CopyFunctor(4, false /* do not throw */);
            bool result = t.Execute(copyFunctor.Copy);

            Assert.Equal(false, result);
            engine.AssertLogContains("MSB3026");
            engine.AssertLogContains("MSB3027");
        }

        /// <summary>
        /// The copy delegate can return false, or throw on failure.
        /// This test tests the throw case.
        /// </summary>
<<<<<<< HEAD
        [Test]
=======
        [Fact]
>>>>>>> 3f8a403e
        public void TooFewRetriesThrows()
        {
            Copy t = new Copy();
            t.RetryDelayMilliseconds = 1; // speed up tests!
            // Allow the task's default (false) to have a chance
            if (useHardLinks)
            {
                t.UseHardlinksIfPossible = useHardLinks;
            }
            MockEngine engine = new MockEngine(true /* log to console */);
            t.BuildEngine = engine;
            t.SourceFiles = new ITaskItem[] { new TaskItem("c:\\source") };
            t.DestinationFiles = new ITaskItem[] { new TaskItem("c:\\destination") };
            t.Retries = 1;

            CopyFunctor copyFunctor = new CopyFunctor(3, true /* throw */);
            bool result = t.Execute(copyFunctor.Copy);

            Assert.Equal(false, result);
            engine.AssertLogContains("MSB3026");
            engine.AssertLogContains("MSB3027");
        }

        /// <summary>
        /// Helper functor for retry tests.
        /// Simulates the File.Copy method without touching the disk.
        /// First copy fails as requested, subsequent copies succeed.
        /// </summary>
        private class CopyFunctor
        {
            /// <summary>
            /// On what attempt count should we stop failing?
            /// </summary>
            private int _countOfSuccess;

            /// <summary>
            /// Should we throw when we fail, instead of just returning false?
            /// </summary>
            private bool _throwOnFailure;

            /// <summary>
            /// How many tries have we done so far
            /// </summary>
            private int _tries;

            /// <summary>
            /// Which files we actually copied.
            /// </summary>
            private List<FileState> _filesCopiedSuccessfully;

            /// <summary>
            /// Which files we actually copied
            /// </summary>
            internal List<FileState> FilesCopiedSuccessfully
            {
                get { return _filesCopiedSuccessfully; }
            }

            /// <summary>
            /// Constructor
            /// </summary>
            internal CopyFunctor(int countOfSuccess, bool throwOnFailure)
            {
                _countOfSuccess = countOfSuccess;
                _throwOnFailure = throwOnFailure;
                _tries = 0;
                _filesCopiedSuccessfully = new List<FileState>();
            }

            /// <summary>
            /// Pretend to be File.Copy.
            /// </summary>
            internal bool? Copy(FileState source, FileState destination)
            {
                _tries++;

                // 2nd and subsequent copies always succeed
                if (_filesCopiedSuccessfully.Count > 0 || _countOfSuccess == _tries)
                {
                    Console.WriteLine("Copied {0} to {1} OK", source, destination);
                    _filesCopiedSuccessfully.Add(source);
                    return true;
                }

                if (_throwOnFailure)
                {
                    throw new IOException("oops");
                }
                else
                {
                    return null;
                }
            }
        }
    }

<<<<<<< HEAD
    [TestFixture]
=======
>>>>>>> 3f8a403e
    public class CopyNotHardLink_Tests : Copy_Tests
    {
        public CopyNotHardLink_Tests()
        {
            this.useHardLinks = false;
        }
    }

<<<<<<< HEAD
    [TestFixture]
=======
>>>>>>> 3f8a403e
    public class CopyHardLink_Tests : Copy_Tests
    {
        public CopyHardLink_Tests()
        {
            this.useHardLinks = true;
        }

        /// <summary>
        /// DestinationFolder should work.
        /// </summary>
<<<<<<< HEAD
        [Test]
=======
        [Fact]
>>>>>>> 3f8a403e
        public void CopyToDestinationFolderWithHardLinkCheck()
        {
            string sourceFile = FileUtilities.GetTemporaryFile();
            string temp = Path.GetTempPath();
            string destFolder = Path.Combine(temp, "2A333ED756AF4dc392E728D0F864A398");
            string destFile = Path.Combine(destFolder, Path.GetFileName(sourceFile));
            try
            {
                using (StreamWriter sw = new StreamWriter(sourceFile, true))    // HIGHCHAR: Test writes in UTF8 without preamble.
                    sw.Write("This is a source temp file.");

                // Don't create the dest folder, let task do that

                ITaskItem[] sourceFiles = new ITaskItem[] { new TaskItem(sourceFile) };

                Copy t = new Copy();
                t.RetryDelayMilliseconds = 1; // speed up tests!

                // Allow the task's default (false) to have a chance
                t.UseHardlinksIfPossible = true;

                MockEngine me = new MockEngine(true);
                t.BuildEngine = me;
                t.SourceFiles = sourceFiles;
                t.DestinationFolder = new TaskItem(destFolder);
                t.SkipUnchangedFiles = true;

                bool success = t.Execute();

                Assert.True(success); // "success"
                Assert.True(File.Exists(destFile)); // "destination exists"
                Microsoft.Build.UnitTests.MockEngine.GetStringDelegate resourceDelegate = new Microsoft.Build.UnitTests.MockEngine.GetStringDelegate(AssemblyResources.GetString);

                me.AssertLogContainsMessageFromResource(resourceDelegate, "Copy.HardLinkComment", sourceFile, destFile);

                string destinationFileContents;
                using (StreamReader sr = new StreamReader(destFile))
                    destinationFileContents = sr.ReadToEnd();

                Assert.Equal(destinationFileContents, "This is a source temp file."); //                     "Expected the destination hard linked file to contain the contents of source file."

                Assert.Equal(1, t.DestinationFiles.Length);
                Assert.Equal(1, t.CopiedFiles.Length);
                Assert.Equal(destFile, t.DestinationFiles[0].ItemSpec);
                Assert.Equal(destFile, t.CopiedFiles[0].ItemSpec);

                // Now we will write new content to the source file
                // we'll then check that the destination file automatically
                // has the same content (i.e. it's been hard linked)
                using (StreamWriter sw = new StreamWriter(sourceFile, false))    // HIGHCHAR: Test writes in UTF8 without preamble.
                    sw.Write("This is another source temp file.");

                // Read the destination file (it should have the same modified content as the source)
                using (StreamReader sr = new StreamReader(destFile))
                    destinationFileContents = sr.ReadToEnd();

                Assert.Equal(destinationFileContents, "This is another source temp file."); //                     "Expected the destination hard linked file to contain the contents of source file. Even after modification of the source"

                ((MockEngine)t.BuildEngine).AssertLogDoesntContain("MSB3026"); // Didn't do retries
            }
            finally
            {
                Helpers.DeleteFiles(sourceFile, destFile);
            }
        }

        /// <summary>
        /// DestinationFolder should work.
        /// </summary>
<<<<<<< HEAD
        [Test]
        [Ignore]
=======
        [Fact(Skip = "Ignored in MSTest")]
>>>>>>> 3f8a403e
        // Ignore: Flaky test
        public void CopyToDestinationFolderWithHardLinkFallbackNetwork()
        {
            string sourceFile = FileUtilities.GetTemporaryFile();
            string temp = @"\\localhost\c$\temp";
            string destFolder = Path.Combine(temp, "2A333ED756AF4dc392E728D0F864A398");
            string destFile = Path.Combine(destFolder, Path.GetFileName(sourceFile));

            try
            {
                if (!Directory.Exists(destFolder))
                {
                    Directory.CreateDirectory(destFolder);
                }

                string nothingFile = Path.Combine(destFolder, "nothing.txt");
                File.WriteAllText(nothingFile, "nothing");
                File.Delete(nothingFile);
            }
            catch (Exception)
            {
                Console.WriteLine("CopyToDestinationFolderWithHardLinkFallbackNetwork test could not access the network.");
                // Something caused us to not be able to access our "network" share, don't fail.
                return;
            }

            try
            {
                using (StreamWriter sw = new StreamWriter(sourceFile, true))    // HIGHCHAR: Test writes in UTF8 without preamble.
                    sw.Write("This is a source temp file.");

                ITaskItem[] sourceFiles = new ITaskItem[] { new TaskItem(sourceFile) };

                Copy t = new Copy();
                t.RetryDelayMilliseconds = 1; // speed up tests!
                t.UseHardlinksIfPossible = true;
                MockEngine me = new MockEngine(true);
                t.BuildEngine = me;
                t.SourceFiles = sourceFiles;
                t.DestinationFolder = new TaskItem(destFolder);
                t.SkipUnchangedFiles = true;

                bool success = t.Execute();

                Assert.True(success); // "success"
                Assert.True(File.Exists(destFile)); // "destination exists"
                Microsoft.Build.UnitTests.MockEngine.GetStringDelegate resourceDelegate = new Microsoft.Build.UnitTests.MockEngine.GetStringDelegate(AssemblyResources.GetString);

                me.AssertLogContainsMessageFromResource(resourceDelegate, "Copy.HardLinkComment", sourceFile, destFile);

                // Can't do this below, because the real message doesn't end with String.Empty, it ends with a CLR exception string, and so matching breaks in PLOC.
                // Instead look for the HRESULT that CLR unfortunately puts inside its exception string. Something like this
                // The system cannot move the file to a different disk drive. (Exception from HRESULT: 0x80070011)
                // me.AssertLogContainsMessageFromResource(resourceDelegate, "Copy.RetryingAsFileCopy", sourceFile, destFile, String.Empty);
                me.AssertLogContains("0x80070011");

                string destinationFileContents;
                using (StreamReader sr = new StreamReader(destFile))
                    destinationFileContents = sr.ReadToEnd();

                Assert.Equal(destinationFileContents, "This is a source temp file."); //                     "Expected the destination file to contain the contents of source file."

                Assert.Equal(1, t.DestinationFiles.Length);
                Assert.Equal(1, t.CopiedFiles.Length);
                Assert.Equal(destFile, t.DestinationFiles[0].ItemSpec);
                Assert.Equal(destFile, t.CopiedFiles[0].ItemSpec);

                // Now we will write new content to the source file
                // we'll then check that the destination file automatically
                // has the same content (i.e. it's been hard linked)
                using (StreamWriter sw = new StreamWriter(sourceFile, false))    // HIGHCHAR: Test writes in UTF8 without preamble.
                    sw.Write("This is another source temp file.");

                // Read the destination file (it should have the same modified content as the source)
                using (StreamReader sr = new StreamReader(destFile))
                    destinationFileContents = sr.ReadToEnd();

                Assert.Equal(destinationFileContents, "This is a source temp file."); //                     "Expected the destination copied file to contain the contents of original source file only."

                ((MockEngine)t.BuildEngine).AssertLogDoesntContain("MSB3026"); // Didn't do retries
            }
            finally
            {
                File.Delete(sourceFile);
                File.Delete(destFile);
                Directory.Delete(destFolder, true);
            }
        }

        /// <summary>
        /// DestinationFolder should work.
        /// </summary>
<<<<<<< HEAD
        [Test]
        [Ignore]
=======
        [Fact(Skip = "Ignored in MSTest")]
>>>>>>> 3f8a403e
        // Ignore: Flaky test
        public void CopyToDestinationFolderWithHardLinkFallbackTooManyLinks()
        {
            string sourceFile = FileUtilities.GetTemporaryFile();
            string temp = Path.GetTempPath();
            string destFolder = Path.Combine(temp, "2A333ED756AF4dc392E728D0F864A398");
            string destFile = Path.Combine(destFolder, Path.GetFileName(sourceFile));

            try
            {
                using (StreamWriter sw = new StreamWriter(sourceFile, true))    // HIGHCHAR: Test writes in UTF8 without preamble.
                    sw.Write("This is a source temp file.");

                if (!Directory.Exists(destFolder))
                {
                    Directory.CreateDirectory(destFolder);
                }

                // Exhaust the number (1024) of directory entries that can be created for a file
                // This is 1 + (1 x hard links)
                // We need to test the fallback code path when we're out of directory entries for a file..
                for (int n = 0; n < 1025 /* make sure */; n++)
                {
                    string destLink = Path.Combine(destFolder, Path.GetFileNameWithoutExtension(sourceFile) + "." + n.ToString());
                    NativeMethods.CreateHardLink(destLink, sourceFile, IntPtr.Zero);
                }

                ITaskItem[] sourceFiles = new ITaskItem[] { new TaskItem(sourceFile) };

                Copy t = new Copy();
                t.RetryDelayMilliseconds = 1; // speed up tests!
                t.UseHardlinksIfPossible = true;
                MockEngine me = new MockEngine(true);
                t.BuildEngine = me;
                t.SourceFiles = sourceFiles;
                t.DestinationFolder = new TaskItem(destFolder);
                t.SkipUnchangedFiles = true;

                bool success = t.Execute();

                Assert.True(success); // "success"
                Assert.True(File.Exists(destFile)); // "destination exists"
                Microsoft.Build.UnitTests.MockEngine.GetStringDelegate resourceDelegate = new Microsoft.Build.UnitTests.MockEngine.GetStringDelegate(AssemblyResources.GetString);

                me.AssertLogContainsMessageFromResource(resourceDelegate, "Copy.HardLinkComment", sourceFile, destFile);

                // Can't do this below, because the real message doesn't end with String.Empty, it ends with a CLR exception string, and so matching breaks in PLOC.
                // Instead look for the HRESULT that CLR unfortunately puts inside its exception string. Something like this
                // Tried to create more than a few links to a file that is supported by the file system. (! yhMcE! Exception from HRESULT: Table c?! 0x80070476)
                // me.AssertLogContainsMessageFromResource(resourceDelegate, "Copy.RetryingAsFileCopy", sourceFile, destFile, String.Empty);
                me.AssertLogContains("0x80070476");

                string destinationFileContents;
                using (StreamReader sr = new StreamReader(destFile))
                    destinationFileContents = sr.ReadToEnd();

                Assert.Equal(destinationFileContents, "This is a source temp file."); //                     "Expected the destination file to contain the contents of source file."

                Assert.Equal(1, t.DestinationFiles.Length);
                Assert.Equal(1, t.CopiedFiles.Length);
                Assert.Equal(destFile, t.DestinationFiles[0].ItemSpec);
                Assert.Equal(destFile, t.CopiedFiles[0].ItemSpec);

                // Now we will write new content to the source file
                // we'll then check that the destination file automatically
                // has the same content (i.e. it's been hard linked)
                using (StreamWriter sw = new StreamWriter(sourceFile, false))    // HIGHCHAR: Test writes in UTF8 without preamble.
                    sw.Write("This is another source temp file.");

                // Read the destination file (it should have the same modified content as the source)
                using (StreamReader sr = new StreamReader(destFile))
                    destinationFileContents = sr.ReadToEnd();

                Assert.Equal(destinationFileContents, "This is a source temp file."); //                     "Expected the destination copied file to contain the contents of original source file only."

                ((MockEngine)t.BuildEngine).AssertLogDoesntContain("MSB3026"); // Didn't do retries
            }
            finally
            {
                File.Delete(sourceFile);
                File.Delete(destFile);
                Directory.Delete(destFolder, true);
            }
        }
    }
}<|MERGE_RESOLUTION|>--- conflicted
+++ resolved
@@ -1,28 +1,16 @@
-﻿// Copyright (c) Microsoft. All rights reserved.
+// Copyright (c) Microsoft. All rights reserved.
 // Licensed under the MIT license. See LICENSE file in the project root for full license information.
 
 using System;
 using System.Collections.Generic;
 using System.IO;
-<<<<<<< HEAD
 using System.Security.AccessControl;
 
-=======
-using System.Reflection;
->>>>>>> 3f8a403e
 using Microsoft.Build.Framework;
 using Microsoft.Build.Shared;
 using Microsoft.Build.Tasks;
 using Microsoft.Build.Utilities;
-<<<<<<< HEAD
-
-using NUnit.Framework;
-
-namespace Microsoft.Build.UnitTests
-{
-    [TestFixture]
-    public abstract class Copy_Tests
-=======
+
 using System.Collections.Generic;
 using System.Diagnostics;
 using System.Runtime.InteropServices;
@@ -33,7 +21,6 @@
 namespace Microsoft.Build.UnitTests
 {
     public abstract class Copy_Tests : IDisposable
->>>>>>> 3f8a403e
     {
         public bool useHardLinks = false;
 
@@ -55,12 +42,7 @@
         /// There are a couple of environment variables that can affect the operation of the Copy
         /// task.  Make sure none of them are set. 
         /// </summary>
-<<<<<<< HEAD
-        [SetUp]
-        public void Setup()
-=======
         public Copy_Tests()
->>>>>>> 3f8a403e
         {
             _alwaysOverwriteReadOnlyFiles = Environment.GetEnvironmentVariable("MSBUILDALWAYSOVERWRITEREADONLYFILES");
             _alwaysRetry = Environment.GetEnvironmentVariable("MSBUILDALWAYSRETRY");
@@ -74,12 +56,7 @@
         /// <summary>
         /// Restore the environment variables we cleared out at the beginning of the test. 
         /// </summary>
-<<<<<<< HEAD
-        [TearDown]
-        public void TearDown()
-=======
         public void Dispose()
->>>>>>> 3f8a403e
         {
             Environment.SetEnvironmentVariable("MSBUILDALWAYSOVERWRITEREADONLYFILES", _alwaysOverwriteReadOnlyFiles);
             Environment.SetEnvironmentVariable("MSBUILDALWAYSRETRY", _alwaysRetry);
@@ -93,11 +70,7 @@
         * If OnlyCopyIfDifferent is set to "true" then we shouldn't copy over files that
         * have the same date and time.
         */
-<<<<<<< HEAD
-        [Test]
-=======
-        [Fact]
->>>>>>> 3f8a403e
+        [Fact]
         public void DontCopyOverSameFile()
         {
             string file = FileUtilities.GetTemporaryFile();
@@ -144,11 +117,7 @@
         /// <summary>
         /// Unless ignore readonly attributes is set, we should not copy over readonly files.
         /// </summary>
-<<<<<<< HEAD
-        [Test]
-=======
-        [Fact]
->>>>>>> 3f8a403e
+        [Fact]
         public void DoNotNormallyCopyOverReadOnlyFile()
         {
             string source = FileUtilities.GetTemporaryFile();
@@ -204,11 +173,7 @@
         /// If MSBUILDALWAYSOVERWRITEREADONLYFILES is set, then overwrite read-only even when 
         /// OverwriteReadOnlyFiles is false
         /// </summary>
-<<<<<<< HEAD
-        [Test]
-=======
-        [Fact]
->>>>>>> 3f8a403e
+        [Fact]
         public void CopyOverReadOnlyFileEnvironmentOverride()
         {
             string source = FileUtilities.GetTemporaryFile();
@@ -267,11 +232,7 @@
         /// <summary>
         /// If MSBUILDALWAYSRETRY is set, keep retrying the copy. 
         /// </summary>
-<<<<<<< HEAD
-        [Test]
-=======
-        [Fact]
->>>>>>> 3f8a403e
+        [Fact]
         public void AlwaysRetryCopyEnvironmentOverride()
         {
             string source = FileUtilities.GetTemporaryFile();
@@ -336,11 +297,7 @@
         /// <summary>
         /// Unless ignore readonly attributes is set, we should not copy over readonly files.
         /// </summary>
-<<<<<<< HEAD
-        [Test]
-=======
-        [Fact]
->>>>>>> 3f8a403e
+        [Fact]
         public void CopyOverReadOnlyFileParameterIsSet()
         {
             string source = FileUtilities.GetTemporaryFile();
@@ -393,11 +350,7 @@
         /// <summary>
         /// Unless ignore readonly attributes is set, we should not copy over readonly files.
         /// </summary>
-<<<<<<< HEAD
-        [Test]
-=======
-        [Fact]
->>>>>>> 3f8a403e
+        [Fact]
         public void CopyOverReadOnlyFileParameterIsSetWithDestinationFolder()
         {
             string source1 = FileUtilities.GetTemporaryFile();
@@ -471,11 +424,7 @@
          * If OnlyCopyIfDifferent is set to "true" then we should still copy over files that
          * have different dates or sizes.
          */
-<<<<<<< HEAD
-        [Test]
-=======
-        [Fact]
->>>>>>> 3f8a403e
+        [Fact]
         public void DoCopyOverDifferentFile()
         {
             string sourceFile = FileUtilities.GetTemporaryFile();
@@ -526,11 +475,7 @@
          * If OnlyCopyIfDifferent is set to "true" then we should still copy over files that
          * don't exist.
          */
-<<<<<<< HEAD
-        [Test]
-=======
-        [Fact]
->>>>>>> 3f8a403e
+        [Fact]
         public void DoCopyOverNonExistentFile()
         {
             string sourceFile = FileUtilities.GetTemporaryFile();
@@ -576,11 +521,7 @@
         /// <summary>
         /// Make sure we do not retry when the source file has a misplaced colon
         /// </summary>
-<<<<<<< HEAD
-        [Test]
-=======
-        [Fact]
->>>>>>> 3f8a403e
+        [Fact]
         public void DoNotRetryCopyNotSupportedException()
         {
             string sourceFile = FileUtilities.GetTemporaryFile();
@@ -620,11 +561,7 @@
         /// <summary>
         /// Make sure we do not retry when the source file does not exist
         /// </summary>
-<<<<<<< HEAD
-        [Test]
-=======
-        [Fact]
->>>>>>> 3f8a403e
+        [Fact]
         public void DoNotRetryCopyNonExistentSourceFile()
         {
             string sourceFile = "Nannanacat";
@@ -669,11 +606,7 @@
         /// <summary>
         /// Make sure we do not retry when the source file is a folder
         /// </summary>
-<<<<<<< HEAD
-        [Test]
-=======
-        [Fact]
->>>>>>> 3f8a403e
+        [Fact]
         public void DoNotRetryCopyWhenSourceIsFolder()
         {
             string sourceFile = Path.GetTempPath();
@@ -718,11 +651,7 @@
         /// <summary>
         /// Most important case is when destination is locked
         /// </summary>
-<<<<<<< HEAD
-        [Test]
-=======
-        [Fact]
->>>>>>> 3f8a403e
+        [Fact]
         public void DoRetryWhenDestinationLocked()
         {
             string destinationFile = Path.GetTempFileName();
@@ -766,11 +695,7 @@
         /// <summary>
         /// When destination is inaccessible due to ACL, do NOT retry
         /// </summary>
-<<<<<<< HEAD
-        [Test]
-=======
-        [Fact]
->>>>>>> 3f8a403e
+        [Fact]
         public void DoNotRetryWhenDestinationLockedDueToAcl()
         {
             string tempDirectory = Path.Combine(Path.GetTempPath(), "DoNotRetryWhenDestinationLockedDueToAcl");
@@ -842,11 +767,7 @@
         /// <summary>
         /// Make sure we do not retry when the destination file is a folder
         /// </summary>
-<<<<<<< HEAD
-        [Test]
-=======
-        [Fact]
->>>>>>> 3f8a403e
+        [Fact]
         public void DoNotRetryCopyWhenDestinationFolderIsFile()
         {
             string destinationFile = FileUtilities.GetTemporaryFile();
@@ -890,11 +811,7 @@
         /// <summary>
         /// Make sure we do not retry when the destination file is a folder
         /// </summary>
-<<<<<<< HEAD
-        [Test]
-=======
-        [Fact]
->>>>>>> 3f8a403e
+        [Fact]
         public void DoNotRetryCopyWhenDestinationFileIsFolder()
         {
             string destinationFile = Path.GetTempPath();
@@ -954,11 +871,7 @@
         /// CopiedFiles should only include files that were successfully copied 
         /// (or skipped), not files for which there was an error.
         /// </summary>
-<<<<<<< HEAD
-        [Test]
-=======
-        [Fact]
->>>>>>> 3f8a403e
+        [Fact]
         public void OutputsOnlyIncludeSuccessfulCopies()
         {
             string temp = Path.GetTempPath();
@@ -1046,11 +959,7 @@
         /// Copying a file on top of itself should be a success (no-op) whether
         /// or not skipUnchangedFiles is true or false.
         /// </summary>
-<<<<<<< HEAD
-        [Test]
-=======
-        [Fact]
->>>>>>> 3f8a403e
+        [Fact]
         public void CopyFileOnItself()
         {
             string temp = Path.GetTempPath();
@@ -1120,11 +1029,7 @@
         /// Copying a file on top of itself should be a success (no-op) whether
         /// or not skipUnchangedFiles is true or false. Variation with different casing/relativeness.
         /// </summary>
-<<<<<<< HEAD
-        [Test]
-=======
-        [Fact]
->>>>>>> 3f8a403e
+        [Fact]
         public void CopyFileOnItself2()
         {
             string currdir = Directory.GetCurrentDirectory();
@@ -1174,11 +1079,7 @@
         /// Copying a file on top of itself should be a success (no-op) whether
         /// or not skipUnchangedFiles is true or false. Variation with a second copy failure.
         /// </summary>
-<<<<<<< HEAD
-        [Test]
-=======
-        [Fact]
->>>>>>> 3f8a403e
+        [Fact]
         public void CopyFileOnItselfAndFailACopy()
         {
             string temp = Path.GetTempPath();
@@ -1231,11 +1132,7 @@
         /// <summary>
         /// DestinationFolder should work.
         /// </summary>
-<<<<<<< HEAD
-        [Test]
-=======
-        [Fact]
->>>>>>> 3f8a403e
+        [Fact]
         public void CopyToDestinationFolder()
         {
             string sourceFile = FileUtilities.GetTemporaryFile();
@@ -1303,11 +1200,7 @@
         /// <summary>
         /// DestinationFolder should work.
         /// </summary>
-<<<<<<< HEAD
-        [Test]
-=======
-        [Fact]
->>>>>>> 3f8a403e
+        [Fact]
         public void CopyDoubleEscapableFileToDestinationFolder()
         {
             string sourceFileEscaped = Path.GetTempPath() + "a%253A_" + Guid.NewGuid().ToString("N") + ".txt";
@@ -1369,11 +1262,7 @@
         /// Copying duplicates should only perform the actual copy once for each unique source/destination pair
         /// but should still produce outputs for all specified source/destination pairs.
         /// </summary>
-<<<<<<< HEAD
-        [Test]
-=======
-        [Fact]
->>>>>>> 3f8a403e
+        [Fact]
         public void CopyWithDuplicatesUsingFolder()
         {
             string tempPath = Path.GetTempPath();
@@ -1426,11 +1315,7 @@
         /// Copying duplicates should only perform the actual copy once for each unique source/destination pair
         /// but should still produce outputs for all specified source/destination pairs.
         /// </summary>
-<<<<<<< HEAD
-        [Test]
-=======
-        [Fact]
->>>>>>> 3f8a403e
+        [Fact]
         public void CopyWithDuplicatesUsingFiles()
         {
             string tempPath = Path.GetTempPath();
@@ -1499,11 +1384,7 @@
         /// DestinationFiles should only include files that were successfully copied 
         /// (or skipped), not files for which there was an error.
         /// </summary>
-<<<<<<< HEAD
-        [Test]
-=======
-        [Fact]
->>>>>>> 3f8a403e
+        [Fact]
         public void DestinationFilesLengthNotEqualSourceFilesLength()
         {
             string temp = Path.GetTempPath();
@@ -1561,11 +1442,7 @@
         /// If the destination path is too long, the task should not bubble up
         /// the System.IO.PathTooLongException 
         /// </summary>
-<<<<<<< HEAD
-        [Test]
-=======
-        [Fact]
->>>>>>> 3f8a403e
+        [Fact]
         public void Regress451057_ExitGracefullyIfPathNameIsTooLong()
         {
             string sourceFile = FileUtilities.GetTemporaryFile();
@@ -1607,11 +1484,7 @@
         /// If the source path is too long, the task should not bubble up
         /// the System.IO.PathTooLongException 
         /// </summary>
-<<<<<<< HEAD
-        [Test]
-=======
-        [Fact]
->>>>>>> 3f8a403e
+        [Fact]
         public void Regress451057_ExitGracefullyIfPathNameIsTooLong2()
         {
             string sourceFile = "ABCDEFGHIJKLMNOPQRSTUVWXYZABCDEFGHIJKLMNOPQRSTUVWXYZABCDEFGHIJKLMNOPQRSTUVWXYZABCDEFGHIJKLMNOPQRSTUVWXYZABCDEFGHIJKLMNOPQRSTUVWXYZABCDEFGHIJKLMNOPQRSTUVWXYZABCDEFGHIJKLMNOPQRSTUVWXYZABCDEFGHIJKLMNOPQRSTUVWXYZABCDEFGHIJKLMNOPQRSTUVWXYZABCDEFGHIJKLMNOPQRSTUVWXYZ";
@@ -1644,11 +1517,7 @@
         /// <summary>
         /// If the SourceFiles parameter is given invalid path characters, make sure the task exits gracefully.
         /// </summary>
-<<<<<<< HEAD
-        [Test]
-=======
-        [Fact]
->>>>>>> 3f8a403e
+        [Fact]
         public void ExitGracefullyOnInvalidPathCharacters()
         {
             Copy t = new Copy();
@@ -1672,11 +1541,7 @@
         /// <summary>
         /// Verifies that we error for retries less than 0
         /// </summary>
-<<<<<<< HEAD
-        [Test]
-=======
-        [Fact]
->>>>>>> 3f8a403e
+        [Fact]
         public void InvalidRetryCount()
         {
             Copy t = new Copy();
@@ -1701,11 +1566,7 @@
         /// <summary>
         /// Verifies that we error for retry delay less than 0
         /// </summary>
-<<<<<<< HEAD
-        [Test]
-=======
-        [Fact]
->>>>>>> 3f8a403e
+        [Fact]
         public void InvalidRetryDelayCount()
         {
             Copy t = new Copy();
@@ -1732,11 +1593,7 @@
         /// Verifies that we do not log the retrying warning if we didn't request
         /// retries.
         /// </summary>
-<<<<<<< HEAD
-        [Test]
-=======
-        [Fact]
->>>>>>> 3f8a403e
+        [Fact]
         public void FailureWithNoRetries()
         {
             Copy t = new Copy();
@@ -1763,11 +1620,7 @@
         /// <summary>
         /// Retrying default
         /// </summary>
-<<<<<<< HEAD
-        [Test]
-=======
-        [Fact]
->>>>>>> 3f8a403e
+        [Fact]
         public void DefaultRetriesIs10()
         {
             Copy t = new Copy();
@@ -1779,11 +1632,7 @@
         /// <summary>
         /// Delay default
         /// </summary>
-<<<<<<< HEAD
-        [Test]
-=======
-        [Fact]
->>>>>>> 3f8a403e
+        [Fact]
         public void DefaultRetryDelayIs1000()
         {
             Copy t = new Copy();
@@ -1794,11 +1643,7 @@
         /// <summary>
         /// Hardlink default
         /// </summary>
-<<<<<<< HEAD
-        [Test]
-=======
-        [Fact]
->>>>>>> 3f8a403e
+        [Fact]
         public void DefaultNoHardlink()
         {
             Copy t = new Copy();
@@ -1811,11 +1656,7 @@
         /// Verifies that we get the one retry we ask for after the first attempt fails,
         /// and we get appropriate messages.
         /// </summary>
-<<<<<<< HEAD
-        [Test]
-=======
-        [Fact]
->>>>>>> 3f8a403e
+        [Fact]
         public void SuccessAfterOneRetry()
         {
             Copy t = new Copy();
@@ -1843,11 +1684,7 @@
         /// <summary>
         /// Verifies that after a successful retry we continue to the next file
         /// </summary>
-<<<<<<< HEAD
-        [Test]
-=======
-        [Fact]
->>>>>>> 3f8a403e
+        [Fact]
         public void SuccessAfterOneRetryContinueToNextFile()
         {
             Copy t = new Copy();
@@ -1870,24 +1707,15 @@
             Assert.Equal(true, result);
             engine.AssertLogContains("MSB3026");
             engine.AssertLogDoesntContain("MSB3027");
-<<<<<<< HEAD
-            Assert.AreEqual(copyFunctor.FilesCopiedSuccessfully[0].Name, FileUtilities.FixFilePath("c:\\source"));
-            Assert.AreEqual(copyFunctor.FilesCopiedSuccessfully[1].Name, FileUtilities.FixFilePath("c:\\source2"));
-=======
-            Assert.Equal(copyFunctor.FilesCopiedSuccessfully[0].Name, "c:\\source");
-            Assert.Equal(copyFunctor.FilesCopiedSuccessfully[1].Name, "c:\\source2");
->>>>>>> 3f8a403e
+            Assert.Equal(copyFunctor.FilesCopiedSuccessfully[0].Name, FileUtilities.FixFilePath("c:\\source"));
+            Assert.Equal(copyFunctor.FilesCopiedSuccessfully[1].Name, FileUtilities.FixFilePath("c:\\source2"));
         }
 
         /// <summary>
         /// The copy delegate can return false, or throw on failure.
         /// This test tests returning false.
         /// </summary>
-<<<<<<< HEAD
-        [Test]
-=======
-        [Fact]
->>>>>>> 3f8a403e
+        [Fact]
         public void TooFewRetriesReturnsFalse()
         {
             Copy t = new Copy();
@@ -1915,11 +1743,7 @@
         /// The copy delegate can return false, or throw on failure.
         /// This test tests the throw case.
         /// </summary>
-<<<<<<< HEAD
-        [Test]
-=======
-        [Fact]
->>>>>>> 3f8a403e
+        [Fact]
         public void TooFewRetriesThrows()
         {
             Copy t = new Copy();
@@ -2016,10 +1840,6 @@
         }
     }
 
-<<<<<<< HEAD
-    [TestFixture]
-=======
->>>>>>> 3f8a403e
     public class CopyNotHardLink_Tests : Copy_Tests
     {
         public CopyNotHardLink_Tests()
@@ -2028,10 +1848,6 @@
         }
     }
 
-<<<<<<< HEAD
-    [TestFixture]
-=======
->>>>>>> 3f8a403e
     public class CopyHardLink_Tests : Copy_Tests
     {
         public CopyHardLink_Tests()
@@ -2042,11 +1858,7 @@
         /// <summary>
         /// DestinationFolder should work.
         /// </summary>
-<<<<<<< HEAD
-        [Test]
-=======
-        [Fact]
->>>>>>> 3f8a403e
+        [Fact]
         public void CopyToDestinationFolderWithHardLinkCheck()
         {
             string sourceFile = FileUtilities.GetTemporaryFile();
@@ -2116,12 +1928,8 @@
         /// <summary>
         /// DestinationFolder should work.
         /// </summary>
-<<<<<<< HEAD
-        [Test]
-        [Ignore]
-=======
         [Fact(Skip = "Ignored in MSTest")]
->>>>>>> 3f8a403e
+
         // Ignore: Flaky test
         public void CopyToDestinationFolderWithHardLinkFallbackNetwork()
         {
@@ -2214,12 +2022,8 @@
         /// <summary>
         /// DestinationFolder should work.
         /// </summary>
-<<<<<<< HEAD
-        [Test]
-        [Ignore]
-=======
         [Fact(Skip = "Ignored in MSTest")]
->>>>>>> 3f8a403e
+
         // Ignore: Flaky test
         public void CopyToDestinationFolderWithHardLinkFallbackTooManyLinks()
         {
