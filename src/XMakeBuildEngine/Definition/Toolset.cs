﻿// Copyright (c) Microsoft. All rights reserved.
// Licensed under the MIT license. See LICENSE file in the project root for full license information.
//-----------------------------------------------------------------------
// </copyright>
// <summary>An object containing properties of a toolset.</summary>
//-----------------------------------------------------------------------

using System;
using System.Collections.Generic;
using System.Diagnostics;
using System.Diagnostics.CodeAnalysis;
using System.IO;
using System.Linq;
using System.Xml;

using Microsoft.Build.BackEnd;
using Microsoft.Build.Collections;
using Microsoft.Build.Construction;
using Microsoft.Build.Execution;
using Microsoft.Build.Framework;
using Microsoft.Build.Internal;
using Microsoft.Build.Shared;
using Microsoft.Win32;
using ILoggingService = Microsoft.Build.BackEnd.Logging.ILoggingService;
using ObjectModel = System.Collections.ObjectModel;
using ReservedPropertyNames = Microsoft.Build.Internal.ReservedPropertyNames;

namespace Microsoft.Build.Evaluation
{
    /// <summary>
    /// Delegate for loading an Xml file, for unit testing.
    /// </summary>
    /// <param name="path">The path to load.</param>
    /// <returns>An Xml document.</returns>
    internal delegate XmlDocumentWithLocation LoadXmlFromPath(string path);

    /// <summary>
    /// Aggregation of a toolset version (eg. "2.0"), tools path, and optional set of associated properties.
    /// Toolset is immutable.
    /// </summary>
    /// <remarks>
    /// UNDONE: Review immutability. If this is not immutable, add a mechanism to notify the project collection/s owning it to increment their toolsetVersion.
    /// </remarks>
    [DebuggerDisplay("ToolsVersion={ToolsVersion} ToolsPath={ToolsPath} #Properties={_properties.Count}")]
    public class Toolset : INodePacketTranslatable
    {
        /// <summary>
        /// these files list all default tasks and task assemblies that do not need to be explicitly declared by projects
        /// </summary> 
        private const string DefaultTasksFilePattern = "*.tasks";

        /// <summary>
        /// these files list all Override tasks and task assemblies that do not need to be explicitly declared by projects
        /// </summary> 
        private const string OverrideTasksFilePattern = "*.overridetasks";

        /// <summary>
        /// Regkey that we check to see whether Dev10 is installed.  This should exist if any SKU of Dev10 is installed, 
        /// but is not removed even when the last version of Dev10 is uninstalled, due to 10.0\bsln sticking around. 
        /// </summary>
        private const string Dev10OverallInstallKeyRegistryPath = @"Software\Microsoft\DevDiv\vs\Servicing\10.0";

        /// <summary>
        /// Regkey that we check to see whether Dev10 Ultimate is installed.  This will exist if it is installed, and be 
        /// properly removed after it has been uninstalled.  
        /// </summary>
        private const string Dev10UltimateInstallKeyRegistryPath = @"Software\Microsoft\DevDiv\vs\Servicing\10.0\vstscore";

        /// <summary>
        /// Regkey that we check to see whether Dev10 Premium is installed.  This will exist if it is installed, and be 
        /// properly removed after it has been uninstalled.  
        /// </summary>
        private const string Dev10PremiumInstallKeyRegistryPath = @"Software\Microsoft\DevDiv\vs\Servicing\10.0\vstdcore";

        /// <summary>
        /// Regkey that we check to see whether Dev10 Professional is installed.  This will exist if it is installed, and be 
        /// properly removed after it has been uninstalled.  
        /// </summary>
        private const string Dev10ProfessionalInstallKeyRegistryPath = @"Software\Microsoft\DevDiv\vs\Servicing\10.0\procore";

        /// <summary>
        /// Regkey that we check to see whether C# Express 2010 is installed.  This will exist if it is installed, and be 
        /// properly removed after it has been uninstalled.  
        /// </summary>
        private const string Dev10VCSExpressInstallKeyRegistryPath = @"Software\Microsoft\DevDiv\vcs\Servicing\10.0\xcor";

        /// <summary>
        /// Regkey that we check to see whether VB Express 2010 is installed.  This will exist if it is installed, and be 
        /// properly removed after it has been uninstalled.  
        /// </summary>
        private const string Dev10VBExpressInstallKeyRegistryPath = @"Software\Microsoft\DevDiv\vb\Servicing\10.0\xcor";

        /// <summary>
        /// Regkey that we check to see whether VC Express 2010 is installed.  This will exist if it is installed, and be 
        /// properly removed after it has been uninstalled.  
        /// </summary>
        private const string Dev10VCExpressInstallKeyRegistryPath = @"Software\Microsoft\DevDiv\vc\Servicing\10.0\xcor";

        /// <summary>
        /// Regkey that we check to see whether VWD Express 2010 is installed.  This will exist if it is installed, and be 
        /// properly removed after it has been uninstalled.  
        /// </summary>
        private const string Dev10VWDExpressInstallKeyRegistryPath = @"Software\Microsoft\DevDiv\vns\Servicing\10.0\xcor";

        /// <summary>
        /// Regkey that we check to see whether LightSwitch 2010 is installed.  This will exist if it is installed, and be 
        /// properly removed after it has been uninstalled.  
        /// </summary>
        private const string Dev10LightSwitchInstallKeyRegistryPath = @"Software\Microsoft\DevDiv\vs\Servicing\10.0\vslscore";

        /// <summary>
        /// Null if it hasn't been figured out yet; true if (some variation of) Visual Studio 2010 is installed on 
        /// the current machine, false otherwise. 
        /// </summary>
        private static bool? s_dev10IsInstalled = null;

        /// <summary>
        /// Name of the tools version
        /// </summary> 
        private string _toolsVersion;

        /// <summary>
        /// The MSBuildBinPath (and ToolsPath) for this tools version
        /// </summary> 
        private string _toolsPath;

        /// <summary>
        /// The properties defined by the toolset.
        /// </summary> 
        private PropertyDictionary<ProjectPropertyInstance> _properties;

        /// <summary>
        /// Path to look for msbuild override task files.
        /// </summary>
        private string _overrideTasksPath;

        /// <summary>
        /// ToolsVersion to use as the default ToolsVersion for this version of MSBuild
        /// </summary>
        private string _defaultOverrideToolsVersion;

        /// <summary>
        /// The environment properties
        /// </summary>
        private PropertyDictionary<ProjectPropertyInstance> _environmentProperties;

        /// <summary>
        /// The build-global properties
        /// </summary>
        private PropertyDictionary<ProjectPropertyInstance> _globalProperties;

        /// <summary>
        /// indicates if the default tasks file has already been scanned
        /// </summary> 
        private bool _defaultTasksRegistrationAttempted;

        /// <summary>
        /// indicates if the override tasks file has already been scanned
        /// </summary> 
        private bool _overrideTasksRegistrationAttempted;

        /// <summary>
        /// holds all the default tasks we know about and the assemblies they exist in
        /// </summary> 
        private TaskRegistry _defaultTaskRegistry;

        /// <summary>
        /// holds all the override tasks we know about and the assemblies they exist in
        /// </summary> 
        private TaskRegistry _overrideTaskRegistry;

        /// <summary>
        /// Delegate to retrieving files.  For unit testing only.
        /// </summary>
        private DirectoryGetFiles _getFiles;

        /// <summary>
        /// Delegate to check to see if a directory exists
        /// </summary>
        private DirectoryExists _directoryExists = null;

        /// <summary>
        /// Delegate for loading Xml.  For unit testing only.
        /// </summary>
        private LoadXmlFromPath _loadXmlFromPath;

        /// <summary>
        /// Expander to expand the properties and items in the using tasks files
        /// </summary>
        private Expander<ProjectPropertyInstance, ProjectItemInstance> _expander;

        /// <summary>
        /// Bag of properties for the expander to expand the properties and items in the using tasks files
        /// </summary>
        private PropertyDictionary<ProjectPropertyInstance> _propertyBag;

        /// <summary>
        /// SubToolsets that map to this toolset. 
        /// </summary>
        private Dictionary<string, SubToolset> _subToolsets;

        /// <summary>
        /// If no sub-toolset is specified, this is the default sub-toolset version.  Null == no default 
        /// sub-toolset, just use the base toolset. 
        /// </summary>
        private string _defaultSubToolsetVersion;

        /// <summary>
        /// Map of project import properties to their list of fall-back search paths
        /// </summary>
        private Dictionary<string, ProjectImportPathMatch> _propertySearchPathsTable;

        /// <summary>
        /// Constructor taking only tools version and a matching tools path
        /// </summary>
        /// <param name="toolsVersion">Name of the toolset</param>
        /// <param name="toolsPath">Path to this toolset's tasks and targets</param>
        /// <param name="projectCollection">The project collection from which to obtain the properties.</param>
        /// <param name="msbuildOverrideTasksPath">The path to search for msbuild overridetasks files.</param>
        public Toolset(string toolsVersion, string toolsPath, ProjectCollection projectCollection, string msbuildOverrideTasksPath)
            : this(toolsVersion, toolsPath, null, projectCollection, msbuildOverrideTasksPath)
        {
        }

        /// <summary>
        /// Constructor that also associates a set of properties with the tools version
        /// </summary>
        /// <param name="toolsVersion">Name of the toolset</param>
        /// <param name="toolsPath">Path to this toolset's tasks and targets</param>
        /// <param name="buildProperties">
        /// Properties that should be associated with the Toolset.
        /// May be null, in which case an empty property group will be used.
        /// </param>
        /// <param name="projectCollection">The project collection that this toolset should inherit from</param>
        /// <param name="msbuildOverrideTasksPath">The override tasks path.</param>
        public Toolset(string toolsVersion, string toolsPath, IDictionary<string, string> buildProperties, ProjectCollection projectCollection, string msbuildOverrideTasksPath)
            : this(toolsVersion, toolsPath, buildProperties, projectCollection, null, msbuildOverrideTasksPath)
        {
        }

        /// <summary>
        /// Constructor that also associates a set of properties with the tools version
        /// </summary>
        /// <param name="toolsVersion">Name of the toolset</param>
        /// <param name="toolsPath">Path to this toolset's tasks and targets</param>
        /// <param name="buildProperties">
        /// Properties that should be associated with the Toolset.
        /// May be null, in which case an empty property group will be used.
        /// </param>
        /// <param name="projectCollection">The project collection that this toolset should inherit from</param>
        /// <param name="subToolsets">The set of sub-toolsets to add to this toolset</param>
        /// <param name="msbuildOverrideTasksPath">The override tasks path.</param>
        public Toolset(string toolsVersion, string toolsPath, IDictionary<string, string> buildProperties, ProjectCollection projectCollection, IDictionary<string, SubToolset> subToolsets, string msbuildOverrideTasksPath)
            : this(toolsVersion, toolsPath, null, projectCollection.EnvironmentProperties, projectCollection.GlobalPropertiesCollection, subToolsets, msbuildOverrideTasksPath, defaultOverrideToolsVersion: null)
        {
            _properties = new PropertyDictionary<ProjectPropertyInstance>();
            if (null != buildProperties)
            {
                foreach (KeyValuePair<string, string> keyValuePair in buildProperties)
                {
                    _properties.Set(ProjectPropertyInstance.Create(keyValuePair.Key, keyValuePair.Value, true));
                }
            }
        }

        /// <summary>
        /// Constructor taking only tools version and a matching tools path
        /// </summary>
        /// <param name="toolsVersion">Name of the toolset</param>
        /// <param name="toolsPath">Path to this toolset's tasks and targets</param>
        /// <param name="environmentProperties">A <see cref="PropertyDictionary{ProjectPropertyInstance}"/> containing the environment properties.</param>
        /// <param name="globalProperties">A <see cref="PropertyDictionary{ProjectPropertyInstance}"/> containing the global properties.</param>
        /// <param name="msbuildOverrideTasksPath">The override tasks path.</param>
        /// <param name="defaultOverrideToolsVersion">ToolsVersion to use as the default ToolsVersion for this version of MSBuild.</param>
        internal Toolset(string toolsVersion, string toolsPath, PropertyDictionary<ProjectPropertyInstance> environmentProperties, PropertyDictionary<ProjectPropertyInstance> globalProperties, string msbuildOverrideTasksPath, string defaultOverrideToolsVersion)
        {
            ErrorUtilities.VerifyThrowArgumentLength(toolsVersion, "toolsVersion");
            ErrorUtilities.VerifyThrowArgumentLength(toolsPath, "toolsPath");
            ErrorUtilities.VerifyThrowArgumentNull(environmentProperties, "environmentProperties");
            ErrorUtilities.VerifyThrowArgumentNull(globalProperties, "globalProperties");

            _toolsVersion = toolsVersion;
            this.ToolsPath = toolsPath;
            _globalProperties = globalProperties;
            _environmentProperties = environmentProperties;
            _overrideTasksPath = msbuildOverrideTasksPath;
            _defaultOverrideToolsVersion = defaultOverrideToolsVersion;
            
        }

        /// <summary>
        /// Constructor that also associates a set of properties with the tools version
        /// </summary>
        /// <param name="toolsVersion">Name of the toolset</param>
        /// <param name="toolsPath">Path to this toolset's tasks and targets</param>
        /// <param name="buildProperties">
        /// Properties that should be associated with the Toolset.
        /// May be null, in which case an empty property group will be used.
        /// </param>
<<<<<<< HEAD
        /// <param name="environmentProperties">A <see cref="PropertyDictionary{ProjectPropertyInstance}"/> containing the environment properties.</param>
        /// <param name="globalProperties">A <see cref="PropertyDictionary{ProjectPropertyInstance}"/> containing the global properties.</param>
        /// <param name="subToolsets">The set of sub-toolsets to add to this toolset</param>
        /// <param name="msbuildOverrideTasksPath">The override tasks path.</param>
        /// <param name="defaultOverrideToolsVersion">ToolsVersion to use as the default ToolsVersion for this version of MSBuild.</param>
        /// <param name="importSearchPathsTable">Map of project import properties to their list of fall-back search paths.</param>
        internal Toolset(string toolsVersion, string toolsPath, PropertyDictionary<ProjectPropertyInstance> buildProperties, PropertyDictionary<ProjectPropertyInstance> environmentProperties, PropertyDictionary<ProjectPropertyInstance> globalProperties, IDictionary<string, SubToolset> subToolsets, string msbuildOverrideTasksPath, string defaultOverrideToolsVersion, Dictionary<string, List<string>> importSearchPathsTable = null)
=======
        /// <param name="importSearchPathsTable">Map of parameter name to <see cref="PropertyWithFallbackPaths"/> for use during Import.</param>
        internal Toolset(string toolsVersion, string toolsPath, PropertyDictionary<ProjectPropertyInstance> buildProperties, PropertyDictionary<ProjectPropertyInstance> environmentProperties, PropertyDictionary<ProjectPropertyInstance> globalProperties, IDictionary<string, SubToolset> subToolsets, string msbuildOverrideTasksPath, string defaultOverrideToolsVersion, Dictionary<string, ProjectImportPathMatch> importSearchPathsTable = null)
>>>>>>> 3526b269
            : this(toolsVersion, toolsPath, environmentProperties, globalProperties, msbuildOverrideTasksPath, defaultOverrideToolsVersion)
        {
            if (_properties == null)
            {
                _properties = buildProperties != null
                    ? new PropertyDictionary<ProjectPropertyInstance>(buildProperties)
                    : new PropertyDictionary<ProjectPropertyInstance>();
            }

            if (subToolsets != null)
            {
                Dictionary<string, SubToolset> subToolsetsAsDictionary = subToolsets as Dictionary<string, SubToolset>;
                _subToolsets = subToolsetsAsDictionary ?? new Dictionary<string, SubToolset>(subToolsets);
            }

            if (importSearchPathsTable != null)
            {
                _propertySearchPathsTable = importSearchPathsTable;
            }
        }

        /// <summary>
        /// Additional constructor to make unit testing the TaskRegistry support easier
        /// </summary>
        /// <remarks>
        /// Internal for unit test purposes only.
        /// </remarks>
        /// <param name="toolsVersion">Name of the toolset</param>
        /// <param name="toolsPath">Path to this toolset's tasks and targets</param>
        /// <param name="buildProperties">
        /// Properties that should be associated with the Toolset.
        /// May be null, in which case an empty property group will be used.
        /// </param>
        /// <param name="projectCollection">The project collection.</param>
        /// <param name="getFiles">A delegate to intercept GetFiles calls.  For unit testing.</param>
        /// <param name="loadXmlFromPath">A delegate to intercept Xml load calls.  For unit testing.</param>
        /// <param name="msbuildOverrideTasksPath">The override tasks path.</param>
        /// <param name="directoryExists"></param>
        internal Toolset(string toolsVersion, string toolsPath, PropertyDictionary<ProjectPropertyInstance> buildProperties, ProjectCollection projectCollection, DirectoryGetFiles getFiles, LoadXmlFromPath loadXmlFromPath, string msbuildOverrideTasksPath, DirectoryExists directoryExists)
            : this(toolsVersion, toolsPath, buildProperties, projectCollection.EnvironmentProperties, projectCollection.GlobalPropertiesCollection, null, msbuildOverrideTasksPath, null)
        {
            ErrorUtilities.VerifyThrowInternalNull(getFiles, "getFiles");
            ErrorUtilities.VerifyThrowInternalNull(loadXmlFromPath, "loadXmlFromPath");

            _directoryExists = directoryExists;
            _getFiles = getFiles;
            _loadXmlFromPath = loadXmlFromPath;
        }

        /// <summary>
        /// Private constructor for serialization.
        /// </summary>
        private Toolset(INodePacketTranslator translator)
        {
            ((INodePacketTranslatable)this).Translate(translator);
        }

        /// <summary>
        /// Returns a ProjectImportPathMatch struct for the first property found in the expression for which
        /// project import search paths is enabled.
        /// <param name="expression">Expression to search for properties in (first level only, not recursive)</param>
        /// <returns>List of search paths or ProjectImportPathMatch.None if empty</returns>
        /// </summary>
        internal ProjectImportPathMatch GetProjectImportSearchPaths(string expression)
        {
            if (string.IsNullOrEmpty(expression) || ImportPropertySearchPathsTable == null)
            {
                return ProjectImportPathMatch.None;
            }

            foreach (var searchPath in _propertySearchPathsTable.Values)
            {
                if (expression.IndexOf(searchPath.MsBuildPropertyFormat, StringComparison.OrdinalIgnoreCase) >= 0)
                {
                    return searchPath;
                }
            }

            return ProjectImportPathMatch.None;
        }

        /// <summary>
        /// Name of this toolset
        /// </summary>
        public string ToolsVersion => _toolsVersion;

        /// <summary>
        /// Path to this toolset's tasks and targets. Corresponds to $(MSBuildToolsPath) in a project or targets file.
        /// </summary>
        public string ToolsPath
        {
            get
            {
                return _toolsPath;
            }

            private set
            {
                // Strip the trailing backslash if it exists.  This way, when somebody
                // concatenates does something like "$(MSBuildToolsPath)\CSharp.targets",
                // they don't end up with a double-backslash in the middle.  (It doesn't
                // technically hurt anything, but it doesn't look nice.)
                string toolsPathToUse = value;

                if (FileUtilities.EndsWithSlash(toolsPathToUse))
                {
                    string rootPath = Path.GetPathRoot(Path.GetFullPath(toolsPathToUse));

                    // Only if $(MSBuildBinPath) is *NOT* the root of a drive should we strip trailing slashes
                    if (!String.Equals(rootPath, toolsPathToUse, StringComparison.OrdinalIgnoreCase))
                    {
                        // Trim off one trailing slash
                        toolsPathToUse = toolsPathToUse.Substring(0, toolsPathToUse.Length - 1);
                    }
                }

                _toolsPath = toolsPathToUse;
            }
        }

        /// <summary>
        /// Properties associated with the toolset
        /// </summary>
        public IDictionary<string, ProjectPropertyInstance> Properties
        {
            get
            {
                if (_properties == null)
                {
                    return ReadOnlyEmptyDictionary<string, ProjectPropertyInstance>.Instance;
                }

                return new ObjectModel.ReadOnlyDictionary<string, ProjectPropertyInstance>(_properties);
            }
        }

        /// <summary>
        /// The set of sub-toolsets associated with this toolset.
        /// </summary>
        public IDictionary<string, SubToolset> SubToolsets
        {
            get
            {
                if (_subToolsets == null)
                {
                    return ReadOnlyEmptyDictionary<string, SubToolset>.Instance;
                }

                return new ObjectModel.ReadOnlyDictionary<string, SubToolset>(_subToolsets);
            }
        }

        /// <summary>
        /// Returns the default sub-toolset version for this sub-toolset.  Heuristic used is: 
        /// 1) If Visual Studio 2010 is installed and our ToolsVersion is "4.0", use the base toolset, and return 
        ///    a sub-toolset version of "10.0", to be set as a publicly visible property so that e.g. targets can 
        ///    consume it.  This is to handle the fact that Visual Studio 2010 did not have any concept of sub-toolsets. 
        /// 2) Otherwise, use the highest-versioned sub-toolset found.  Sub-toolsets with numbered versions will 
        ///    be ordered numerically; any additional sub-toolsets will be prepended to the beginning of the list in 
        ///    the order found. We use the highest-versioned sub-toolset because, in the absence of any other information, 
        ///    we assume that higher-versioned tools will be more likely to be able to generate something more correct.  
        /// 
        /// Will return null if there is no sub-toolset available (and Dev10 is not installed). 
        /// </summary>
        public string DefaultSubToolsetVersion
        {
            get
            {
                if (_defaultSubToolsetVersion == null)
                {
                    // 1) Workaround for ToolsVersion 4.0 + VS 2010
                    if (String.Equals(ToolsVersion, "4.0", StringComparison.OrdinalIgnoreCase) && Dev10IsInstalled)
                    {
                        return Constants.Dev10SubToolsetValue;
                    }

                    // 2) Otherwise, just pick the highest available. 
                    SortedDictionary<Version, string> subToolsetsWithVersion = new SortedDictionary<Version, string>();
                    List<string> additionalSubToolsetNames = new List<string>();

                    foreach (string subToolsetName in SubToolsets.Keys)
                    {
                        Version subToolsetVersion = VersionUtilities.ConvertToVersion(subToolsetName);

                        if (subToolsetVersion != null)
                        {
                            subToolsetsWithVersion.Add(subToolsetVersion, subToolsetName);
                        }
                        else
                        {
                            // if it doesn't parse to an actual version number, shrug and just add it to the end. 
                            additionalSubToolsetNames.Add(subToolsetName);
                        }
                    }

                    List<string> orderedSubToolsetList = new List<string>(additionalSubToolsetNames);
                    orderedSubToolsetList.AddRange(subToolsetsWithVersion.Values);

                    if (orderedSubToolsetList.Count > 0)
                    {
                        _defaultSubToolsetVersion = orderedSubToolsetList[orderedSubToolsetList.Count - 1];
                    }
                }

                return _defaultSubToolsetVersion;
            }
        }

        /// <summary>
        /// Null if it hasn't been figured out yet; true if (some variation of) Visual Studio 2010 is installed on 
        /// the current machine, false otherwise. 
        /// </summary>
        /// <comments>
        /// Internal so that unit tests can use it too. 
        /// </comments>
        internal static bool Dev10IsInstalled
        {
            get
            {
#if FEATURE_WIN32_REGISTRY
                if (!NativeMethodsShared.IsWindows)
                {
                    return false;
                }

                if (s_dev10IsInstalled == null)
                {
                    try
                    {
                        // Figure out whether Dev10 is currently installed using the following heuristic: 
                        // - Check whether the overall key (installed if any version of Dev10 is installed) is there. 
                        //   - If it's not, no version of Dev10 exists or has ever existed on this machine, so return 'false'. 
                        //   - If it is, we know that some version of Dev10 has been installed at some point, but we don't know 
                        //     for sure whether it's still there or not.  Check the inndividual keys for {Pro, Premium, Ultimate, 
                        //     C# Express, VB Express, C++ Express, VWD Express, LightSwitch} 2010
                        //     - If even one of them exists, return 'true'.
                        //     - Otherwise, return 'false.
                        if (!RegistryKeyWrapper.KeyExists(Dev10OverallInstallKeyRegistryPath, RegistryHive.LocalMachine, RegistryView.Registry32))
                        {
                            s_dev10IsInstalled = false;
                        }
                        else if (
                                    RegistryKeyWrapper.KeyExists(Dev10UltimateInstallKeyRegistryPath, RegistryHive.LocalMachine, RegistryView.Registry32) ||
                                    RegistryKeyWrapper.KeyExists(Dev10PremiumInstallKeyRegistryPath, RegistryHive.LocalMachine, RegistryView.Registry32) ||
                                    RegistryKeyWrapper.KeyExists(Dev10ProfessionalInstallKeyRegistryPath, RegistryHive.LocalMachine, RegistryView.Registry32) ||
                                    RegistryKeyWrapper.KeyExists(Dev10VCSExpressInstallKeyRegistryPath, RegistryHive.LocalMachine, RegistryView.Registry32) ||
                                    RegistryKeyWrapper.KeyExists(Dev10VBExpressInstallKeyRegistryPath, RegistryHive.LocalMachine, RegistryView.Registry32) ||
                                    RegistryKeyWrapper.KeyExists(Dev10VCExpressInstallKeyRegistryPath, RegistryHive.LocalMachine, RegistryView.Registry32) ||
                                    RegistryKeyWrapper.KeyExists(Dev10VWDExpressInstallKeyRegistryPath, RegistryHive.LocalMachine, RegistryView.Registry32) ||
                                    RegistryKeyWrapper.KeyExists(Dev10LightSwitchInstallKeyRegistryPath, RegistryHive.LocalMachine, RegistryView.Registry32)
                                )
                        {
                            s_dev10IsInstalled = true;
                        }
                        else
                        {
                            s_dev10IsInstalled = false;
                        }
                    }
                    catch (Exception e)
                    {
                        if (ExceptionHandling.NotExpectedRegistryException(e))
                        {
                            throw;
                        }

                        // if it's a registry exception, just shrug, eat it, and move on with life on the assumption that whatever
                        // went wrong, it's pretty clear that Dev10 probably isn't installed.
                        s_dev10IsInstalled = false;
                    }
                }

                return s_dev10IsInstalled.Value;
#else
                return false;
#endif
            }
        }

        /// <summary>
        /// Path to look for msbuild override task files.
        /// </summary>
        internal string OverrideTasksPath => _overrideTasksPath;

        /// <summary>
        /// ToolsVersion to use as the default ToolsVersion for this version of MSBuild
        /// </summary>
        internal string DefaultOverrideToolsVersion => _defaultOverrideToolsVersion;

        /// <summary>
        /// Map of properties to their list of fall-back search paths
        /// </summary>
        internal Dictionary<string, ProjectImportPathMatch> ImportPropertySearchPathsTable => _propertySearchPathsTable;

        /// <summary>
        /// Map of MSBuildExtensionsPath properties to their list of fallback search paths
        /// </summary>
        internal Dictionary<MSBuildExtensionsPathReferenceKind, IList<string>> MSBuildExtensionsPathSearchPathsTable
        {
            get; set;
        }

        /// <summary>
        /// Function for serialization.
        /// </summary>
        void INodePacketTranslatable.Translate(INodePacketTranslator translator)
        {
            translator.Translate(ref _toolsVersion);
            translator.Translate(ref _toolsPath);
            translator.TranslateProjectPropertyInstanceDictionary(ref _properties);
            translator.TranslateProjectPropertyInstanceDictionary(ref _environmentProperties);
            translator.TranslateProjectPropertyInstanceDictionary(ref _globalProperties);
            translator.TranslateDictionary(ref _subToolsets, StringComparer.OrdinalIgnoreCase, SubToolset.FactoryForDeserialization);
            translator.Translate(ref _overrideTasksPath);
            translator.Translate(ref _defaultOverrideToolsVersion);
            translator.TranslateDictionary(ref _propertySearchPathsTable, StringComparer.OrdinalIgnoreCase, ProjectImportPathMatch.FactoryForDeserialization);
        }

        /// <summary>
        /// Generates the sub-toolset version to be used with this toolset.  Sub-toolset version is based on:
        /// 1. If "VisualStudioVersion" is set as a property on the toolset itself (global or environment), 
        ///    use that. 
        /// 2. Otherwise, use the default sub-toolset version for this toolset. 
        /// 
        /// The sub-toolset version returned may be null; if so, that means that no sub-toolset should be used, 
        /// just the base toolset on its own. The sub-toolset version returned may not map to an existing 
        /// sub-toolset.  
        /// </summary>
        public string GenerateSubToolsetVersion()
        {
            string subToolsetVersion = GenerateSubToolsetVersion(0 /* user doesn't care about solution version */);
            return subToolsetVersion;
        }

        /// <summary>
        /// Generates the sub-toolset version to be used with this toolset.  Sub-toolset version is based on:
        /// 1. If the "VisualStudioVersion" global property exists in the set of properties passed to us, use it. 
        /// 2. Otherwise, if "VisualStudioVersion" is set as a property on the toolset itself (global or environment), 
        ///    use that. 
        /// 3. Otherwise, use Visual Studio version from solution file if it maps to an existing sub-toolset. 
        /// 4. Otherwise, use the default sub-toolset version for this toolset. 
        /// 
        /// The sub-toolset version returned may be null; if so, that means that no sub-toolset should be used, 
        /// just the base toolset on its own. The sub-toolset version returned may not map to an existing 
        /// sub-toolset.  
        /// 
        /// The global properties dictionary may be null. 
        /// </summary>
        [SuppressMessage("Microsoft.Usage", "CA2233:OperationsShouldNotOverflow", MessageId = "solutionVersion-1", Justification = "Method called in restricted places. Checks done by the callee and inside the method.")]
        public string GenerateSubToolsetVersion(IDictionary<string, string> overrideGlobalProperties, int solutionVersion)
        {
            return GenerateSubToolsetVersionUsingVisualStudioVersion(overrideGlobalProperties, solutionVersion - 1);
        }

        /// <summary>
        /// Given a property name and a sub-toolset version, searches for that property first in the 
        /// sub-toolset, then falls back to the base toolset if necessary, and returns the property 
        /// if it was found. 
        /// </summary>
        public ProjectPropertyInstance GetProperty(string propertyName, string subToolsetVersion)
        {
            SubToolset subToolset;
            ProjectPropertyInstance property = null;

            if (SubToolsets.TryGetValue(subToolsetVersion, out subToolset))
            {
                property = subToolset.Properties[propertyName];
            }

            return property ?? (Properties[propertyName]);
        }

        /// <summary>
        /// Factory for deserialization.
        /// </summary>
        internal static Toolset FactoryForDeserialization(INodePacketTranslator translator)
        {
            Toolset toolset = new Toolset(translator);
            return toolset;
        }

        /// <summary>
        /// Given a search path and a task pattern get a list of task or override task files.
        /// </summary>
        internal static string[] GetTaskFiles(DirectoryGetFiles getFiles, ILoggingService loggingServices, BuildEventContext buildEventContext, string taskPattern, string searchPath, string taskFileWarning)
        {
            string[] defaultTasksFiles = { };

            try
            {
                if (null != getFiles)
                {
                    defaultTasksFiles = getFiles(searchPath, taskPattern);
                }
                else
                {
                    // The order of the returned file names is not guaranteed per msdn
                    defaultTasksFiles = Directory.GetFiles(searchPath, taskPattern);
                }

                if (defaultTasksFiles.Length == 0)
                {
                    loggingServices.LogWarning
                        (
                        buildEventContext,
                        null,
                        new BuildEventFileInfo(/* this warning truly does not involve any file */ String.Empty),
                        taskFileWarning,
                        taskPattern,
                        searchPath,
                        String.Empty
                        );
                }
            }
            catch (Exception e) when (ExceptionHandling.IsIoRelatedException(e))
            {
                loggingServices.LogWarning
                    (
                    buildEventContext,
                    null,
                    new BuildEventFileInfo(/* this warning truly does not involve any file */ String.Empty),
                    taskFileWarning,
                    taskPattern,
                    searchPath,
                    e.Message
                    );
            }

            // Sort the file names to give a deterministic order
            Array.Sort<string>(defaultTasksFiles, StringComparer.OrdinalIgnoreCase);
            return defaultTasksFiles;
        }

        /// <summary>
        /// Generates the sub-toolset version to be used with this toolset.  Sub-toolset version is based on:
        /// 1. If the "VisualStudioVersion" global property exists in the set of properties passed to us, use it. 
        /// 2. Otherwise, if "VisualStudioVersion" is set as a property on the toolset itself (global or environment), 
        ///    use that. 
        /// 3. Otherwise, use Visual Studio version from solution file if it maps to an existing sub-toolset. 
        /// 4. Otherwise, use the default sub-toolset version for this toolset. 
        /// 
        /// The sub-toolset version returned may be null; if so, that means that no sub-toolset should be used, 
        /// just the base toolset on its own. The sub-toolset version returned may not map to an existing 
        /// sub-toolset.  
        /// 
        /// The global properties dictionary may be null. 
        /// </summary>
        internal string GenerateSubToolsetVersion(PropertyDictionary<ProjectPropertyInstance> overrideGlobalProperties)
        {
            ProjectPropertyInstance subToolsetProperty = null;
            string visualStudioVersion = null;
            if (overrideGlobalProperties != null)
            {
                subToolsetProperty = overrideGlobalProperties[Constants.SubToolsetVersionPropertyName];

                if (subToolsetProperty != null)
                {
                    visualStudioVersion = subToolsetProperty.EvaluatedValue;
                    return visualStudioVersion;
                }
            }

            visualStudioVersion = GenerateSubToolsetVersion(0 /* don't care about solution version */);
            return visualStudioVersion;
        }

        /// <summary>
        /// Generates the sub-toolset version to be used with this toolset.  Sub-toolset version is based on:
        /// 1. If the "VisualStudioVersion" global property exists in the set of properties passed to us, use it. 
        /// 2. Otherwise, if "VisualStudioVersion" is set as a property on the toolset itself (global or environment), 
        ///    use that. 
        /// 3. Otherwise, use Visual Studio version from solution file if it maps to an existing sub-toolset. 
        /// 4. Otherwise, use the default sub-toolset version for this toolset. 
        /// 
        /// The sub-toolset version returned may be null; if so, that means that no sub-toolset should be used, 
        /// just the base toolset on its own. The sub-toolset version returned may not map to an existing 
        /// sub-toolset.  
        /// 
        /// The global properties dictionary may be null. 
        /// </summary>
        internal string GenerateSubToolsetVersion(int visualStudioVersionFromSolution)
        {
            // Next, try the toolset global properties (before environment properties because if there's a clash between the
            // two, global should win)
            if (_globalProperties != null)
            {
                ProjectPropertyInstance visualStudioVersionProperty = _globalProperties[Constants.SubToolsetVersionPropertyName];

                if (visualStudioVersionProperty != null)
                {
                    return visualStudioVersionProperty.EvaluatedValue;
                }
            }

            // Next, try the toolset environment properties 
            if (_environmentProperties != null)
            {
                ProjectPropertyInstance visualStudioVersionProperty = _environmentProperties[Constants.SubToolsetVersionPropertyName];

                if (visualStudioVersionProperty != null)
                {
                    return visualStudioVersionProperty.EvaluatedValue;
                }
            }

            // The VisualStudioVersion derived from parsing the solution version in the solution file
            string subToolsetVersion = null;
            if (visualStudioVersionFromSolution > 0)
            {
                Version visualStudioVersionFromSolutionAsVersion = new Version(visualStudioVersionFromSolution, 0);
                subToolsetVersion = SubToolsets.Keys.FirstOrDefault(version => visualStudioVersionFromSolutionAsVersion.Equals(VersionUtilities.ConvertToVersion(version)));
            }

            // Solution version also didn't work out, so fall back to default. 
            // If subToolsetVersion is null, there simply wasn't a matching solution version. 
            return subToolsetVersion ?? (DefaultSubToolsetVersion);
        }

        /// <summary>
        /// Return a task registry stub for the tasks in the *.tasks file for this toolset         
        /// </summary>
        /// <param name="loggingServices">The logging services used to log during task registration.</param>
        /// <param name="buildEventContext">The build event context used to log during task registration.</param>
        /// <param name="projectRootElementCache">The <see cref="ProjectRootElementCache"/> to use.</param>
        /// <returns>The task registry</returns>
        internal TaskRegistry GetTaskRegistry(ILoggingService loggingServices, BuildEventContext buildEventContext, ProjectRootElementCache projectRootElementCache)
        {
            RegisterDefaultTasks(loggingServices, buildEventContext, projectRootElementCache);
            return _defaultTaskRegistry;
        }

        /// <summary>
        /// Get SubToolset version using Visual Studio version from Dev 12 solution file
        /// </summary>
        internal string GenerateSubToolsetVersionUsingVisualStudioVersion(IDictionary<string, string> overrideGlobalProperties, int visualStudioVersionFromSolution)
        {
            string visualStudioVersion = null;
            if (overrideGlobalProperties != null && overrideGlobalProperties.TryGetValue(Constants.SubToolsetVersionPropertyName, out visualStudioVersion))
            {
                return visualStudioVersion;
            }

            visualStudioVersion = GenerateSubToolsetVersion(visualStudioVersionFromSolution);
            return visualStudioVersion;
        }

        /// <summary>
        /// Return a task registry for the override tasks in the *.overridetasks file for this toolset         
        /// </summary>
        /// <param name="loggingServices">The logging services used to log during task registration.</param>
        /// <param name="buildEventContext">The build event context used to log during task registration.</param>
        /// <param name="projectRootElementCache">The <see cref="ProjectRootElementCache"/> to use.</param>
        /// <returns>The task registry</returns>
        internal TaskRegistry GetOverrideTaskRegistry(ILoggingService loggingServices, BuildEventContext buildEventContext, ProjectRootElementCache projectRootElementCache)
        {
            RegisterOverrideTasks(loggingServices, buildEventContext, projectRootElementCache);
            return _overrideTaskRegistry;
        }

        /// <summary>
        /// Used to load information about default MSBuild tasks i.e. tasks that do not need to be explicitly declared in projects
        /// with the &lt;UsingTask&gt; element. Default task information is read from special files, which are located in the same
        /// directory as the MSBuild binaries.
        /// </summary>
        /// <remarks>
        /// 1) a default tasks file needs the &lt;Project&gt; root tag in order to be well-formed
        /// 2) the XML declaration tag &lt;?xml ...&gt; is ignored
        /// 3) comment tags are always ignored regardless of their placement
        /// 4) the rest of the tags are expected to be &lt;UsingTask&gt; tags
        /// </remarks>
        /// <param name="loggingServices">The logging services to use to log during this registration.</param>
        /// <param name="buildEventContext">The build event context to use to log during this registration.</param>
        /// <param name="projectRootElementCache">The <see cref="ProjectRootElementCache"/> to use.</param>
        private void RegisterDefaultTasks(ILoggingService loggingServices, BuildEventContext buildEventContext, ProjectRootElementCache projectRootElementCache)
        {
            if (!_defaultTasksRegistrationAttempted)
            {
                try
                {
                    _defaultTaskRegistry = new TaskRegistry(projectRootElementCache);

                    InitializeProperties(loggingServices, buildEventContext);

                    string[] defaultTasksFiles = GetTaskFiles(_getFiles, loggingServices, buildEventContext, DefaultTasksFilePattern, ToolsPath, "DefaultTasksFileLoadFailureWarning");
                    LoadAndRegisterFromTasksFile(ToolsPath, defaultTasksFiles, loggingServices, buildEventContext, DefaultTasksFilePattern, "DefaultTasksFileFailure", projectRootElementCache, _defaultTaskRegistry);
                }
                finally
                {
                    _defaultTasksRegistrationAttempted = true;
                }
            }
        }

        /// <summary>
        /// Initialize the properties which are used to evaluate the tasks files.
        /// </summary>
        private void InitializeProperties(ILoggingService loggingServices, BuildEventContext buildEventContext)
        {
            try
            {
                if (_propertyBag == null)
                {
                    List<ProjectPropertyInstance> reservedProperties = new List<ProjectPropertyInstance>();

                    reservedProperties.Add(ProjectPropertyInstance.Create(ReservedPropertyNames.binPath, EscapingUtilities.Escape(ToolsPath), mayBeReserved: true));
                    reservedProperties.Add(ProjectPropertyInstance.Create(ReservedPropertyNames.toolsVersion, ToolsVersion, mayBeReserved: true));

                    reservedProperties.Add(ProjectPropertyInstance.Create(ReservedPropertyNames.toolsPath, EscapingUtilities.Escape(ToolsPath), mayBeReserved: true));
                    reservedProperties.Add(ProjectPropertyInstance.Create(ReservedPropertyNames.assemblyVersion, Constants.AssemblyVersion, mayBeReserved: true));

                    // Add one for the subtoolset version property -- it may or may not be set depending on whether it has already been set by the 
                    // environment or global properties, but it's better to create a dictionary that's one too big than one that's one too small.  
                    int count = _environmentProperties.Count + reservedProperties.Count + Properties.Values.Count + _globalProperties.Count + 1;

                    // GenerateSubToolsetVersion checks the environment and global properties, so it's safe to go ahead and gather the 
                    // subtoolset properties here without fearing that we'll have somehow come up with the wrong subtoolset version. 
                    string subToolsetVersion = this.GenerateSubToolsetVersion();
                    SubToolset subToolset;
                    ICollection<ProjectPropertyInstance> subToolsetProperties = null;

                    if (subToolsetVersion != null)
                    {
                        if (SubToolsets.TryGetValue(subToolsetVersion, out subToolset))
                        {
                            subToolsetProperties = subToolset.Properties.Values;
                            count += subToolsetProperties.Count;
                        }
                    }

                    _propertyBag = new PropertyDictionary<ProjectPropertyInstance>(count);

                    // Should be imported in the same order as in the evaluator:  
                    // - Environment
                    // - Toolset
                    // - Subtoolset (if any) 
                    // - Global
                    _propertyBag.ImportProperties(_environmentProperties);

                    _propertyBag.ImportProperties(reservedProperties);

                    _propertyBag.ImportProperties(Properties.Values);

                    if (subToolsetVersion != null)
                    {
                        _propertyBag.Set(ProjectPropertyInstance.Create(Constants.SubToolsetVersionPropertyName, subToolsetVersion));
                    }

                    if (subToolsetProperties != null)
                    {
                        _propertyBag.ImportProperties(subToolsetProperties);
                    }

                    _propertyBag.ImportProperties(_globalProperties);
                }

                if (_expander == null)
                {
                    _expander = new Expander<ProjectPropertyInstance, ProjectItemInstance>(_propertyBag);
                }
            }
            catch (Exception e) when (ExceptionHandling.IsIoRelatedException(e))
            {
                loggingServices.LogError(buildEventContext, new BuildEventFileInfo(/* this warning truly does not involve any file it is just gathering properties */String.Empty), "TasksPropertyBagError", e.Message);
            }
        }

        /// <summary>
        /// Used to load information about MSBuild override tasks i.e. tasks that override tasks declared in tasks or project files.
        /// </summary>
        private void RegisterOverrideTasks(ILoggingService loggingServices, BuildEventContext buildEventContext, ProjectRootElementCache projectRootElementCache)
        {
            if (!_overrideTasksRegistrationAttempted)
            {
                try
                {
                    _overrideTaskRegistry = new TaskRegistry(projectRootElementCache);
                    bool overrideDirectoryExists = false;

                    try
                    {
                        // Make sure the override directory exists and is not empty before trying to find the files
                        if (!String.IsNullOrEmpty(_overrideTasksPath))
                        {
                            if (Path.IsPathRooted(_overrideTasksPath))
                            {
                                if (null != _directoryExists)
                                {
                                    overrideDirectoryExists = _directoryExists(_overrideTasksPath);
                                }
                                else
                                {
                                    overrideDirectoryExists = Directory.Exists(_overrideTasksPath);
                                }
                            }

                            if (!overrideDirectoryExists)
                            {
                                string rootedPathMessage = ResourceUtilities.FormatResourceString("OverrideTaskNotRootedPath", _overrideTasksPath);
                                loggingServices.LogWarning(buildEventContext, null, new BuildEventFileInfo(String.Empty /* this warning truly does not involve any file*/), "OverrideTasksFileFailure", rootedPathMessage);
                            }
                        }
                    }
                    catch (Exception e) when (ExceptionHandling.IsIoRelatedException(e))
                    {
                        string rootedPathMessage = ResourceUtilities.FormatResourceString("OverrideTaskProblemWithPath", _overrideTasksPath, e.Message);
                        loggingServices.LogWarning(buildEventContext, null, new BuildEventFileInfo(String.Empty /* this warning truly does not involve any file*/), "OverrideTasksFileFailure", rootedPathMessage);
                    }

                    if (overrideDirectoryExists)
                    {
                        InitializeProperties(loggingServices, buildEventContext);
                        string[] overrideTasksFiles = GetTaskFiles(_getFiles, loggingServices, buildEventContext, OverrideTasksFilePattern, _overrideTasksPath, "OverrideTasksFileLoadFailureWarning");

                        // Load and register any override tasks
                        LoadAndRegisterFromTasksFile(_overrideTasksPath, overrideTasksFiles, loggingServices, buildEventContext, OverrideTasksFilePattern, "OverrideTasksFileFailure", projectRootElementCache, _overrideTaskRegistry);
                    }
                }
                finally
                {
                    _overrideTasksRegistrationAttempted = true;
                }
            }
        }

        /// <summary>
        /// Do the actual loading of the tasks or override tasks file and register the tasks in the task registry
        /// </summary>
        private void LoadAndRegisterFromTasksFile(string searchPath, string[] defaultTaskFiles, ILoggingService loggingServices, BuildEventContext buildEventContext, string defaultTasksFilePattern, string taskFileError, ProjectRootElementCache projectRootElementCache, TaskRegistry registry)
        {
            foreach (string defaultTasksFile in defaultTaskFiles)
            {
                try
                {
                    // Important to keep the following line since unit tests use the delegate.
                    ProjectRootElement projectRootElement;
                    if (_loadXmlFromPath != null)
                    {
                        XmlDocumentWithLocation defaultTasks = _loadXmlFromPath(defaultTasksFile);
                        projectRootElement = ProjectRootElement.Open(defaultTasks);
                    }
                    else
                    {
                        projectRootElement = ProjectRootElement.Open(defaultTasksFile, projectRootElementCache,
                            false /*The tasks file is not a explicitly loaded file*/,
                            preserveFormatting: false);
                    }

                    foreach (ProjectElement elementXml in projectRootElement.Children)
                    {
                        ProjectUsingTaskElement usingTask = elementXml as ProjectUsingTaskElement;

                        if (null == usingTask)
                        {
                            ProjectErrorUtilities.ThrowInvalidProject
                                (
                                elementXml.Location,
                                "UnrecognizedElement",
                                elementXml.XmlElement.Name
                                );
                        }

                        TaskRegistry.RegisterTasksFromUsingTaskElement<ProjectPropertyInstance, ProjectItemInstance>
                            (
                            loggingServices,
                            buildEventContext,
                            Path.GetDirectoryName(defaultTasksFile),
                            usingTask,
                            registry,
                            _expander,
                            ExpanderOptions.ExpandProperties
                            );
                    }
                }
                catch (XmlException e)
                {
                    // handle XML errors in the default tasks file
                    ProjectFileErrorUtilities.VerifyThrowInvalidProjectFile(false, new BuildEventFileInfo(e), taskFileError, e.Message);
                }
                catch (Exception e) when (ExceptionHandling.IsIoRelatedException(e))
                {
                    loggingServices.LogError(buildEventContext, new BuildEventFileInfo(defaultTasksFile), taskFileError, e.Message);
                    break;
                }
            }
        }
    }
}<|MERGE_RESOLUTION|>--- conflicted
+++ resolved
@@ -297,18 +297,8 @@
         /// Properties that should be associated with the Toolset.
         /// May be null, in which case an empty property group will be used.
         /// </param>
-<<<<<<< HEAD
-        /// <param name="environmentProperties">A <see cref="PropertyDictionary{ProjectPropertyInstance}"/> containing the environment properties.</param>
-        /// <param name="globalProperties">A <see cref="PropertyDictionary{ProjectPropertyInstance}"/> containing the global properties.</param>
-        /// <param name="subToolsets">The set of sub-toolsets to add to this toolset</param>
-        /// <param name="msbuildOverrideTasksPath">The override tasks path.</param>
-        /// <param name="defaultOverrideToolsVersion">ToolsVersion to use as the default ToolsVersion for this version of MSBuild.</param>
-        /// <param name="importSearchPathsTable">Map of project import properties to their list of fall-back search paths.</param>
-        internal Toolset(string toolsVersion, string toolsPath, PropertyDictionary<ProjectPropertyInstance> buildProperties, PropertyDictionary<ProjectPropertyInstance> environmentProperties, PropertyDictionary<ProjectPropertyInstance> globalProperties, IDictionary<string, SubToolset> subToolsets, string msbuildOverrideTasksPath, string defaultOverrideToolsVersion, Dictionary<string, List<string>> importSearchPathsTable = null)
-=======
         /// <param name="importSearchPathsTable">Map of parameter name to <see cref="PropertyWithFallbackPaths"/> for use during Import.</param>
         internal Toolset(string toolsVersion, string toolsPath, PropertyDictionary<ProjectPropertyInstance> buildProperties, PropertyDictionary<ProjectPropertyInstance> environmentProperties, PropertyDictionary<ProjectPropertyInstance> globalProperties, IDictionary<string, SubToolset> subToolsets, string msbuildOverrideTasksPath, string defaultOverrideToolsVersion, Dictionary<string, ProjectImportPathMatch> importSearchPathsTable = null)
->>>>>>> 3526b269
             : this(toolsVersion, toolsPath, environmentProperties, globalProperties, msbuildOverrideTasksPath, defaultOverrideToolsVersion)
         {
             if (_properties == null)
