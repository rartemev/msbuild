--- conflicted
+++ resolved
@@ -75,20 +75,6 @@
             var processNameCommandLine = Path.GetFileNameWithoutExtension(Environment.GetCommandLineArgs()[0]);
             var processNameCurrentProcess = Process.GetCurrentProcess().ProcessName;
 
-<<<<<<< HEAD
-            // Check if it matches the pattern
-            s_runningTests = program != null
-                           && s_testRunners.Any(
-                               s => program.IndexOf(s, StringComparison.OrdinalIgnoreCase) == -1);
-
-            // Does not look like it's a test, but check the process name
-            if (!s_runningTests)
-            {
-                program = Process.GetCurrentProcess().ProcessName;
-                s_runningTests =
-                    s_testRunners.Any(s => program.IndexOf(s, StringComparison.OrdinalIgnoreCase) == -1);
-            }
-=======
             // Check if our current process name is in the list of own test runners
             s_runningTests = IsProcessInList(processNameCommandLine, s_testRunners) ||
                              IsProcessInList(processNameCurrentProcess, s_testRunners);
@@ -99,7 +85,6 @@
 
             bool runningInMsBuildExe = IsProcessInList(processNameCommandLine, s_msBuildProcess) ||
                                        IsProcessInList(processNameCurrentProcess, s_msBuildProcess);
->>>>>>> ea6af14a
 
             // No need to customize execution info if we're running in msbuild.exe
             if (runningInMsBuildExe)
@@ -145,7 +130,7 @@
         /// <returns></returns>
         private static bool IsProcessInList(string processName, string[] processList)
         {
-            return processList.Any(s => processName?.IndexOf(s, StringComparison.InvariantCultureIgnoreCase) >= 0);
+            return processList.Any(s => processName?.IndexOf(s, StringComparison.OrdinalIgnoreCase) >= 0);
         }
 
         /// <summary>
@@ -1128,7 +1113,22 @@
             }
         }
 
-<<<<<<< HEAD
+        /// <summary>
+        /// Returns true when the entry point application is Visual Studio.
+        /// </summary>
+        internal static bool RunningInVisualStudio
+        {
+            get
+            {
+                // Check if initialized and do so if not yet
+                if (!s_runningInVisualStudio.HasValue)
+                {
+                    GetExecutionInfo();
+                }
+                return s_runningInVisualStudio.Value;
+            }
+        }
+
         internal static StreamWriter OpenWrite(string path, bool append, Encoding encoding = null)
         {
             const int DefaultFileStreamBufferSize = 4096;
@@ -1155,21 +1155,6 @@
             else
             {
                 return new StreamReader(fileStream, encoding, detectEncodingFromByteOrderMarks);
-=======
-        /// <summary>
-        /// Returns true when the entry point application is Visual Studio.
-        /// </summary>
-        internal static bool RunningInVisualStudio
-        {
-            get
-            {
-                // Check if initialized and do so if not yet
-                if (!s_runningInVisualStudio.HasValue)
-                {
-                    GetExecutionInfo();
-                }
-                return s_runningInVisualStudio.Value;
->>>>>>> ea6af14a
             }
         }
     }
