﻿// Copyright (c) Microsoft. All rights reserved.
// Licensed under the MIT license. See LICENSE file in the project root for full license information.

using System;
using System.Collections.Concurrent;
using System.Collections.Generic;
#if FEATURE_SYSTEM_CONFIGURATION
using System.Configuration;
#endif
using System.IO;
using System.Linq;
using System.Runtime.Versioning;

using Microsoft.Build.Evaluation;
using Microsoft.Win32;

#if FEATURE_SYSTEM_CONFIGURATION
using PropertyElement = Microsoft.Build.Evaluation.ToolsetElement.PropertyElement;
#endif
using System.Reflection;
using System.Runtime.InteropServices;

namespace Microsoft.Build.Shared
{
    /// <summary>
    /// Used to specify the targeted bitness of the .NET Framework for some methods of FrameworkLocationHelper
    /// </summary>
    internal enum DotNetFrameworkArchitecture
    {
        /// <summary>
        /// Indicates the .NET Framework that is currently being run under.  
        /// </summary>
        Current = 0,

        /// <summary>
        /// Indicates the 32-bit .NET Framework
        /// </summary>
        Bitness32 = 1,

        /// <summary>
        /// Indicates the 64-bit .NET Framework
        /// </summary>
        Bitness64 = 2
    }

    /// <summary>
    /// FrameworkLocationHelper provides utility methods for locating .NET Framework and .NET Framework SDK directories and files
    /// </summary>
    internal static class FrameworkLocationHelper
    {
        #region Constants

        internal const string dotNetFrameworkIdentifier = ".NETFramework";

        // .net versions.
        internal static readonly Version dotNetFrameworkVersion11 = new Version(1, 1);
        internal static readonly Version dotNetFrameworkVersion20 = new Version(2, 0);
        internal static readonly Version dotNetFrameworkVersion30 = new Version(3, 0);
        internal static readonly Version dotNetFrameworkVersion35 = new Version(3, 5);
        internal static readonly Version dotNetFrameworkVersion40 = new Version(4, 0);
        internal static readonly Version dotNetFrameworkVersion45 = new Version(4, 5);
        internal static readonly Version dotNetFrameworkVersion451 = new Version(4, 5, 1);
        internal static readonly Version dotNetFrameworkVersion452 = new Version(4, 5, 2);
        internal static readonly Version dotNetFrameworkVersion46 = new Version(4, 6);
        internal static readonly Version dotNetFrameworkVersion461 = new Version(4, 6, 1);
        internal static readonly Version dotNetFrameworkVersion462 = new Version(4, 6, 2);

        // visual studio versions.
        internal static readonly Version visualStudioVersion100 = new Version(10, 0);
        internal static readonly Version visualStudioVersion110 = new Version(11, 0);
        internal static readonly Version visualStudioVersion120 = new Version(12, 0);
        internal static readonly Version visualStudioVersion140 = new Version(14, 0);
        internal static readonly Version visualStudioVersion150 = new Version(15, 0);

        // keep this up-to-date; always point to the latest visual studio version.
        internal static readonly Version visualStudioVersionLatest = visualStudioVersion150;

        private const string dotNetFrameworkRegistryPath = "SOFTWARE\\Microsoft\\.NETFramework";
        private const string dotNetFrameworkSetupRegistryPath = "SOFTWARE\\Microsoft\\NET Framework Setup\\NDP";
        private const string dotNetFrameworkSetupRegistryInstalledName = "Install";

        internal const string fullDotNetFrameworkRegistryKey = "HKEY_LOCAL_MACHINE\\" + dotNetFrameworkRegistryPath;
        private const string dotNetFrameworkAssemblyFoldersRegistryPath = dotNetFrameworkRegistryPath + "\\AssemblyFolders";
        private const string referenceAssembliesRegistryValueName = "All Assemblies In";

        internal const string dotNetFrameworkSdkInstallKeyValueV11 = "SDKInstallRootv1.1";
        internal static string dotNetFrameworkVersionFolderPrefixV11 = NativeMethodsShared.IsWindows ? "v1.1" : "1.1"; // v1.1 is for Everett.
        private const string dotNetFrameworkVersionV11 = "v1.1.4322"; // full Everett version to pass to NativeMethodsShared.GetRequestedRuntimeInfo().
        private const string dotNetFrameworkRegistryKeyV11 = dotNetFrameworkSetupRegistryPath + "\\" + dotNetFrameworkVersionV11;

        internal const string dotNetFrameworkSdkInstallKeyValueV20 = "SDKInstallRootv2.0";
        internal static string dotNetFrameworkVersionFolderPrefixV20 = NativeMethodsShared.IsWindows ? "v2.0" : "2.0"; // v2.0 is for Whidbey.
        private const string dotNetFrameworkVersionV20 = "v2.0.50727"; // full Whidbey version to pass to NativeMethodsShared.GetRequestedRuntimeInfo().
        private const string dotNetFrameworkRegistryKeyV20 = dotNetFrameworkSetupRegistryPath + "\\" + dotNetFrameworkVersionV20;

<<<<<<< HEAD
        internal static string dotNetFrameworkVersionFolderPrefixV30 = NativeMethodsShared.IsWindows ? "v3.0" : "3.0"; // v3.0 is for WinFx.
        private const string dotNetFrameworkVersionV30 = "v3.0"; // full WinFx version to pass to NativeMethodsShared.GetRequestedRuntimeInfo().
        private static string s_dotNetFrameworkAssemblyFoldersRegistryKeyV30 = dotNetFrameworkAssemblyFoldersRegistryPath + "\\" + dotNetFrameworkVersionFolderPrefixV30;
        private static string s_dotNetFrameworkRegistryKeyV30 = dotNetFrameworkSetupRegistryPath + "\\" + dotNetFrameworkVersionFolderPrefixV30 + "\\Setup";
=======
        internal const string dotNetFrameworkVersionFolderPrefixV30 = "v3.0"; // v3.0 is for WinFx.
        private const string dotNetFrameworkRegistryKeyV30 = dotNetFrameworkSetupRegistryPath + "\\" + dotNetFrameworkVersionFolderPrefixV30 + "\\Setup";
>>>>>>> 1ace8e6e

        private const string fallbackDotNetFrameworkSdkRegistryInstallPath = "SOFTWARE\\Microsoft\\Microsoft SDKs\\Windows";
        internal const string fallbackDotNetFrameworkSdkInstallKeyValue = "CurrentInstallFolder";

        private const string dotNetFrameworkSdkRegistryPathForV35ToolsOnWinSDK70A = @"SOFTWARE\Microsoft\Microsoft SDKs\Windows\v7.0A\WinSDK-NetFx35Tools-x86";
        private const string fullDotNetFrameworkSdkRegistryPathForV35ToolsOnWinSDK70A = "HKEY_LOCAL_MACHINE\\" + dotNetFrameworkSdkRegistryPathForV35ToolsOnWinSDK70A;

        private const string dotNetFrameworkSdkRegistryPathForV35ToolsOnManagedToolsSDK80A = @"SOFTWARE\Microsoft\Microsoft SDKs\Windows\v8.0A\WinSDK-NetFx35Tools-x86";
        private const string fullDotNetFrameworkSdkRegistryPathForV35ToolsOnManagedToolsSDK80A = "HKEY_LOCAL_MACHINE\\" + dotNetFrameworkSdkRegistryPathForV35ToolsOnManagedToolsSDK80A;

        private static string s_dotNetFrameworkRegistryKeyV35 = dotNetFrameworkSetupRegistryPath + "\\" + dotNetFrameworkVersionFolderPrefixV35;
        internal static string dotNetFrameworkVersionFolderPrefixV35 = NativeMethodsShared.IsWindows ? "v3.5" : "3.5"; // v3.5 is for Orcas.

        internal const string fullDotNetFrameworkSdkRegistryKeyV35OnVS10 = fullDotNetFrameworkSdkRegistryPathForV35ToolsOnWinSDK70A;
        internal const string fullDotNetFrameworkSdkRegistryKeyV35OnVS11 = fullDotNetFrameworkSdkRegistryPathForV35ToolsOnManagedToolsSDK80A;

        internal static string dotNetFrameworkVersionFolderPrefixV40 = NativeMethodsShared.IsWindows ? "v4.0" : "4.0";
        internal static string dotNetFrameworkVersionFolderPrefixV45 = NativeMethodsShared.IsWindows ? "v4.5" : "4.5";

        /// <summary>
        /// Path to the ToolsVersion definitions in the registry
        /// </summary>
        private const string ToolsVersionsRegistryPath = @"SOFTWARE\Microsoft\MSBuild\ToolsVersions";

        #endregion // Constants

        #region Static member variables

        /// <summary>
        /// By default when a root path is not specified we would like to use the program files directory \ reference assemblies\framework as the root location
        /// to generate the reference assembly paths from.
        /// </summary>
#if FEATURE_SPECIAL_FOLDERS
        internal static readonly string programFiles = Environment.GetFolderPath(Environment.SpecialFolder.ProgramFiles);
#else
        internal static readonly string programFiles = FileUtilities.GetFolderPath(FileUtilities.SpecialFolder.ProgramFiles);
#endif
        internal static readonly string programFiles32 = GenerateProgramFiles32();
        internal static readonly string programFiles64 = GenerateProgramFiles64();
        internal static readonly string programFilesReferenceAssemblyLocation = GenerateProgramFilesReferenceAssemblyRoot();

        private static string s_fallbackDotNetFrameworkSdkInstallPath;

        private static string s_pathToV35ToolsInFallbackDotNetFrameworkSdk;

        private static string s_pathToV4ToolsInFallbackDotNetFrameworkSdk;

        /// <summary>
        /// List the supported .net versions.
        /// </summary>
        private static readonly DotNetFrameworkSpec[] s_dotNetFrameworkSpecs =
        {
            // v1.1
            new DotNetFrameworkSpecLegacy(
                dotNetFrameworkVersion11,
                dotNetFrameworkRegistryKeyV11,
                dotNetFrameworkSetupRegistryInstalledName,
                dotNetFrameworkVersionFolderPrefixV11,
                dotNetFrameworkSdkInstallKeyValueV11,
                hasMSBuild: false),

            // v2.0
            new DotNetFrameworkSpecLegacy(
                dotNetFrameworkVersion20,
                dotNetFrameworkRegistryKeyV20,
                dotNetFrameworkSetupRegistryInstalledName,
                dotNetFrameworkVersionFolderPrefixV20,
                dotNetFrameworkSdkInstallKeyValueV20,
                hasMSBuild: true),

            // v3.0
            new DotNetFrameworkSpecV3(
                dotNetFrameworkVersion30,
                s_dotNetFrameworkRegistryKeyV30,
                "InstallSuccess",
                dotNetFrameworkVersionFolderPrefixV30,
                null,
                null,
                hasMSBuild: false),

            // v3.5
            new DotNetFrameworkSpecV3(
                dotNetFrameworkVersion35,
                s_dotNetFrameworkRegistryKeyV35,
                dotNetFrameworkSetupRegistryInstalledName,
                dotNetFrameworkVersionFolderPrefixV35,
                "WinSDK-NetFx35Tools-x86",
                "InstallationFolder",
                hasMSBuild: true),

            // v4.0
            CreateDotNetFrameworkSpecForV4(dotNetFrameworkVersion40, visualStudioVersion100),

            // v4.5
            CreateDotNetFrameworkSpecForV4(dotNetFrameworkVersion45, visualStudioVersion110),

            // v4.5.1
            CreateDotNetFrameworkSpecForV4(dotNetFrameworkVersion451, visualStudioVersion120),

            // v4.5.2
            CreateDotNetFrameworkSpecForV4(dotNetFrameworkVersion452, visualStudioVersion120),

            // v4.6
            CreateDotNetFrameworkSpecForV4(dotNetFrameworkVersion46, visualStudioVersion140),

            // v4.6.1
            CreateDotNetFrameworkSpecForV4(dotNetFrameworkVersion461, visualStudioVersion140),

            // v4.6.2
            CreateDotNetFrameworkSpecForV4(dotNetFrameworkVersion462, visualStudioVersion150),
        };

        /// <summary>
        /// List the supported visual studio versions.
        /// </summary>
        /// <remarks>
        /// The items must be ordered by the version, because some methods depend on that fact to find the previous visual studio version.
        /// </remarks>
        private static readonly VisualStudioSpec[] s_visualStudioSpecs =
        {
            // VS10
            new VisualStudioSpec(visualStudioVersion100, "Windows\\v7.0A", null, null, new []
            {
                dotNetFrameworkVersion11,
                dotNetFrameworkVersion20,
                dotNetFrameworkVersion35,
                dotNetFrameworkVersion40,
            }),

            // VS11
            new VisualStudioSpec(visualStudioVersion110, "Windows\\v8.0A", "v8.0", "InstallationFolder", new []
            {
                dotNetFrameworkVersion11,
                dotNetFrameworkVersion20,
                dotNetFrameworkVersion35,
                dotNetFrameworkVersion40,
                dotNetFrameworkVersion45,
            }),

            // VS12
            new VisualStudioSpec(visualStudioVersion120, "Windows\\v8.1A", "v8.1", "InstallationFolder", new []
            {
                dotNetFrameworkVersion11,
                dotNetFrameworkVersion20,
                dotNetFrameworkVersion35,
                dotNetFrameworkVersion40,
                dotNetFrameworkVersion45,
                dotNetFrameworkVersion451,
                dotNetFrameworkVersion452
            }),

            // VS14
            new VisualStudioSpec(visualStudioVersion140, "NETFXSDK\\{0}", "v8.1", "InstallationFolder", new []
            {
                dotNetFrameworkVersion11,
                dotNetFrameworkVersion20,
                dotNetFrameworkVersion35,
                dotNetFrameworkVersion40,
                dotNetFrameworkVersion45,
                dotNetFrameworkVersion451,
                dotNetFrameworkVersion452,
                dotNetFrameworkVersion46,
                dotNetFrameworkVersion461
            }),

            // VS15
            new VisualStudioSpec(visualStudioVersion150, "NETFXSDK\\{0}", "v8.1", "InstallationFolder", new []
            {
                dotNetFrameworkVersion11,
                dotNetFrameworkVersion20,
                dotNetFrameworkVersion35,
                dotNetFrameworkVersion40,
                dotNetFrameworkVersion45,
                dotNetFrameworkVersion451,
                dotNetFrameworkVersion452,
                dotNetFrameworkVersion46,
                dotNetFrameworkVersion461,
                dotNetFrameworkVersion462
            }),
        };

        /// <summary>
        /// Define explicit fallback rules for the request to get path of .net framework sdk tools folder.
        /// The default rule is fallback to previous VS. However, there are some special cases that need
        /// explicit rules, i.e. v4.5.1 on VS12 fallbacks to v4.5 on VS12.
        /// </summary>
        /// <remarks>
        /// The rules are maintained in a 2-dimensions array. Each row defines a rule. The first column
        /// defines the trigger condition. The second column defines the fallback .net and VS versions.
        /// </remarks>
        private static readonly Tuple<Version, Version>[,] s_explicitFallbackRulesForPathToDotNetFrameworkSdkTools =
        {
            // VS12
            { Tuple.Create(dotNetFrameworkVersion451, visualStudioVersion120), Tuple.Create(dotNetFrameworkVersion45, visualStudioVersion120) },
            { Tuple.Create(dotNetFrameworkVersion452, visualStudioVersion120), Tuple.Create(dotNetFrameworkVersion451, visualStudioVersion120) },

            // VS14
            { Tuple.Create(dotNetFrameworkVersion451, visualStudioVersion140), Tuple.Create(dotNetFrameworkVersion45, visualStudioVersion140) },
            { Tuple.Create(dotNetFrameworkVersion452, visualStudioVersion140), Tuple.Create(dotNetFrameworkVersion451, visualStudioVersion140) },
            { Tuple.Create(dotNetFrameworkVersion46, visualStudioVersion140), Tuple.Create(dotNetFrameworkVersion451, visualStudioVersion140) },
            { Tuple.Create(dotNetFrameworkVersion461, visualStudioVersion140), Tuple.Create(dotNetFrameworkVersion46, visualStudioVersion140) },

            // VS15
            { Tuple.Create(dotNetFrameworkVersion451, visualStudioVersion150), Tuple.Create(dotNetFrameworkVersion45, visualStudioVersion150) },
            { Tuple.Create(dotNetFrameworkVersion452, visualStudioVersion150), Tuple.Create(dotNetFrameworkVersion451, visualStudioVersion150) },
            { Tuple.Create(dotNetFrameworkVersion46, visualStudioVersion150), Tuple.Create(dotNetFrameworkVersion451, visualStudioVersion150) },
            { Tuple.Create(dotNetFrameworkVersion461, visualStudioVersion150), Tuple.Create(dotNetFrameworkVersion46, visualStudioVersion150) },
            { Tuple.Create(dotNetFrameworkVersion462, visualStudioVersion150), Tuple.Create(dotNetFrameworkVersion461, visualStudioVersion150) },
       };

        private static readonly IReadOnlyDictionary<Version, DotNetFrameworkSpec> s_dotNetFrameworkSpecDict;
        private static readonly IReadOnlyDictionary<Version, VisualStudioSpec> s_visualStudioSpecDict;

        #endregion // Static member variables

        static FrameworkLocationHelper()
        {
            s_dotNetFrameworkSpecDict = s_dotNetFrameworkSpecs.ToDictionary(spec => spec.Version);
            s_visualStudioSpecDict = s_visualStudioSpecs.ToDictionary(spec => spec.Version);
        }

        #region Static properties

<<<<<<< HEAD
        internal static string PathToDotNetFrameworkV11
        {
            get
            {
                return NativeMethodsShared.IsUnixLike
                           ? Path.Combine(NativeMethodsShared.FrameworkBasePath, dotNetFrameworkVersionFolderPrefixV11)
                           : GetPathToDotNetFrameworkV11(DotNetFrameworkArchitecture.Current);
            }
        }

        internal static string PathToDotNetFrameworkV20
        {
            get
            {
                return NativeMethodsShared.IsUnixLike
                           ? Path.Combine(NativeMethodsShared.FrameworkBasePath, dotNetFrameworkVersionFolderPrefixV20)
                           : GetPathToDotNetFrameworkV20(DotNetFrameworkArchitecture.Current);
            }
        }

        internal static string PathToDotNetFrameworkV30
        {
            get
            {
                return NativeMethodsShared.IsUnixLike
                           ? Path.Combine(NativeMethodsShared.FrameworkBasePath, dotNetFrameworkVersionFolderPrefixV30)
                           : GetPathToDotNetFrameworkV30(DotNetFrameworkArchitecture.Current);
            }
        }

        internal static string PathToDotNetFrameworkV35
        {
            get
            {
                return NativeMethodsShared.IsUnixLike
                           ? Path.Combine(NativeMethodsShared.FrameworkBasePath, dotNetFrameworkVersionFolderPrefixV35)
                           : GetPathToDotNetFrameworkV35(DotNetFrameworkArchitecture.Current);
            }
        }

        internal static string PathToDotNetFrameworkV40
        {
            get
            {
                return NativeMethodsShared.IsUnixLike
                           ? Path.Combine(NativeMethodsShared.FrameworkBasePath, dotNetFrameworkVersionFolderPrefixV40)
                           : GetPathToDotNetFrameworkV40(DotNetFrameworkArchitecture.Current);
            }
        }

        internal static string PathToDotNetFrameworkV45
        {
            get
            {
                return NativeMethodsShared.IsUnixLike
                           ? Path.Combine(NativeMethodsShared.FrameworkBasePath, dotNetFrameworkVersionFolderPrefixV45)
                           : GetPathToDotNetFrameworkV45(DotNetFrameworkArchitecture.Current);
            }
        }

        internal static string PathToDotNetFrameworkSdkV11
        {
            get
            {
                return NativeMethodsShared.IsUnixLike
                           ? Path.Combine(NativeMethodsShared.FrameworkBasePath, dotNetFrameworkVersionFolderPrefixV11)
                           : GetPathToDotNetFrameworkSdkTools(dotNetFrameworkVersion11, visualStudioVersionLatest);
            }
        }

        internal static string PathToDotNetFrameworkSdkV20
        {
            get
            {
                return NativeMethodsShared.IsUnixLike
                           ? Path.Combine(NativeMethodsShared.FrameworkBasePath, dotNetFrameworkVersionFolderPrefixV20)
                           : GetPathToDotNetFrameworkSdkTools(dotNetFrameworkVersion20, visualStudioVersionLatest);
            }
        }
=======
        internal static string PathToDotNetFrameworkV11 => GetPathToDotNetFrameworkV11(DotNetFrameworkArchitecture.Current);

        internal static string PathToDotNetFrameworkV20 => GetPathToDotNetFrameworkV20(DotNetFrameworkArchitecture.Current);

        internal static string PathToDotNetFrameworkV30 => GetPathToDotNetFrameworkV30(DotNetFrameworkArchitecture.Current);

        internal static string PathToDotNetFrameworkV35 => GetPathToDotNetFrameworkV35(DotNetFrameworkArchitecture.Current);

        internal static string PathToDotNetFrameworkV40 => GetPathToDotNetFrameworkV40(DotNetFrameworkArchitecture.Current);

        internal static string PathToDotNetFrameworkV45 => GetPathToDotNetFrameworkV45(DotNetFrameworkArchitecture.Current);

        internal static string PathToDotNetFrameworkSdkV11 => GetPathToDotNetFrameworkSdkTools(dotNetFrameworkVersion11, visualStudioVersionLatest);

        internal static string PathToDotNetFrameworkSdkV20 => GetPathToDotNetFrameworkSdkTools(dotNetFrameworkVersion20, visualStudioVersionLatest);
>>>>>>> 1ace8e6e

        /// <summary>
        /// Because there is no longer a strong 1:1 mapping between FX versions and SDK
        /// versions, if we're unable to locate the desired SDK version, we will try to 
        /// use whichever SDK version is installed by looking at the key pointing to the
        /// "latest" version.
        ///
        /// This isn't ideal, but it will allow our tasks to function on any of several 
        /// related SDKs even if they don't have exactly the same versions.
        /// 
        /// NOTE:  This returns the path to the root of the fallback SDK
        /// </summary>
        private static string FallbackDotNetFrameworkSdkInstallPath
        {
            get
            {
                if (s_fallbackDotNetFrameworkSdkInstallPath == null)
                {
                    // For non-Windows just get the current Framework path
                    if (!NativeMethodsShared.IsWindows)
                    {
                        s_fallbackDotNetFrameworkSdkInstallPath = NativeMethodsShared.FrameworkCurrentPath;
                    }
#if FEATURE_WIN32_REGISTRY
                    else
                    {
                        s_fallbackDotNetFrameworkSdkInstallPath =
                            FindRegistryValueUnderKey(
                                fallbackDotNetFrameworkSdkRegistryInstallPath,
                                fallbackDotNetFrameworkSdkInstallKeyValue);

                        if (EnvironmentUtilities.Is64BitProcess && s_fallbackDotNetFrameworkSdkInstallPath == null)
                        {
                            // Since we're 64-bit, what we just checked was the 64-bit fallback key -- so now let's 
                            // check the 32-bit one too, just in case. 
                            s_fallbackDotNetFrameworkSdkInstallPath =
                                FindRegistryValueUnderKey(
                                    fallbackDotNetFrameworkSdkRegistryInstallPath,
                                    fallbackDotNetFrameworkSdkInstallKeyValue,
                                    RegistryView.Registry32);
                        }
                    }
#endif
                }

                return s_fallbackDotNetFrameworkSdkInstallPath;
            }
        }

        /// <summary>
        /// Because there is no longer a strong 1:1 mapping between FX versions and SDK
        /// versions, if we're unable to locate the desired SDK version, we will try to 
        /// use whichever SDK version is installed by looking at the key pointing to the
        /// "latest" version.
        ///
        /// This isn't ideal, but it will allow our tasks to function on any of several 
        /// related SDKs even if they don't have exactly the same versions.
        /// 
        /// NOTE:  This explicitly returns the path to the 3.5 tools (bin) under the fallback
        /// SDK, to match the data we're pulling from the registry now.  
        /// </summary>
        private static string PathToV35ToolsInFallbackDotNetFrameworkSdk
        {
            get
            {
                if (s_pathToV35ToolsInFallbackDotNetFrameworkSdk == null)
                {
                    if (FallbackDotNetFrameworkSdkInstallPath != null)
                    {
<<<<<<< HEAD
                        if (NativeMethodsShared.IsWindows)
                        {
                            var endsWithASlash =
                                FallbackDotNetFrameworkSdkInstallPath.EndsWith(
                                    Path.DirectorySeparatorChar.ToString(),
                                    StringComparison.Ordinal);
=======
                        bool endsWithASlash = FallbackDotNetFrameworkSdkInstallPath.EndsWith("\\", StringComparison.Ordinal);
>>>>>>> 1ace8e6e

                            s_pathToV35ToolsInFallbackDotNetFrameworkSdk =
                                Path.Combine(FallbackDotNetFrameworkSdkInstallPath, "bin");

                            // Path.Combine leaves no trailing slash, so if we had one before, be sure to add it back in
                            if (endsWithASlash)
                            {
                                s_pathToV35ToolsInFallbackDotNetFrameworkSdk = s_pathToV35ToolsInFallbackDotNetFrameworkSdk
                                                                             + Path.DirectorySeparatorChar;
                            }
                        }
                        else
                        {
                            s_pathToV35ToolsInFallbackDotNetFrameworkSdk = FallbackDotNetFrameworkSdkInstallPath;
                        }
                    }
                }

                return s_pathToV35ToolsInFallbackDotNetFrameworkSdk;
            }
        }

        /// <summary>
        /// Because there is no longer a strong 1:1 mapping between FX versions and SDK
        /// versions, if we're unable to locate the desired SDK version, we will try to 
        /// use whichever SDK version is installed by looking at the key pointing to the
        /// "latest" version.
        ///
        /// This isn't ideal, but it will allow our tasks to function on any of several 
        /// related SDKs even if they don't have exactly the same versions.
        /// 
        /// NOTE:  This explicitly returns the path to the 4.X tools (bin\NetFX 4.0 Tools) 
        /// under the fallback SDK, to match the data we're pulling from the registry now.  
        /// </summary>
        private static string PathToV4ToolsInFallbackDotNetFrameworkSdk
        {
            get
            {
                if (s_pathToV4ToolsInFallbackDotNetFrameworkSdk == null)
                {
                    if (FallbackDotNetFrameworkSdkInstallPath != null)
                    {
<<<<<<< HEAD
                        if (NativeMethodsShared.IsWindows)
                        {
                            bool endsWithASlash = FallbackDotNetFrameworkSdkInstallPath.EndsWith(
                                "\\",
                                StringComparison.Ordinal);
=======
                        bool endsWithASlash = FallbackDotNetFrameworkSdkInstallPath.EndsWith("\\", StringComparison.Ordinal);
>>>>>>> 1ace8e6e

                            s_pathToV4ToolsInFallbackDotNetFrameworkSdk = Path.Combine(FallbackDotNetFrameworkSdkInstallPath, "bin", "NetFX 4.0 Tools");

                            // Path.Combine leaves no trailing slash, so if we had one before, be sure to add it back in
                            if (endsWithASlash)
                            {
                                s_pathToV4ToolsInFallbackDotNetFrameworkSdk = s_pathToV4ToolsInFallbackDotNetFrameworkSdk + "\\";
                            }
                        }
                        else
                        {
                            s_pathToV4ToolsInFallbackDotNetFrameworkSdk = FallbackDotNetFrameworkSdkInstallPath;
                        }
                    }
                }

                return s_pathToV4ToolsInFallbackDotNetFrameworkSdk;
            }
        }

        #endregion // Static properties

        #region Internal methods

        internal static string GetDotNetFrameworkSdkRootRegistryKey(Version dotNetFrameworkVersion, Version visualStudioVersion)
        {
            RedirectVersionsIfNecessary(ref dotNetFrameworkVersion, ref visualStudioVersion);

            var dotNetFrameworkSpec = GetDotNetFrameworkSpec(dotNetFrameworkVersion);
            var visualStudioSpec = GetVisualStudioSpec(visualStudioVersion);
            ErrorUtilities.VerifyThrowArgument(visualStudioSpec.SupportedDotNetFrameworkVersions.Contains(dotNetFrameworkVersion), "FrameworkLocationHelper.UnsupportedFrameworkVersion", dotNetFrameworkVersion);
            return dotNetFrameworkSpec.GetDotNetFrameworkSdkRootRegistryKey(visualStudioSpec);
        }

        internal static string GetDotNetFrameworkSdkInstallKeyValue(Version dotNetFrameworkVersion, Version visualStudioVersion)
        {
            RedirectVersionsIfNecessary(ref dotNetFrameworkVersion, ref visualStudioVersion);

            var dotNetFrameworkSpec = GetDotNetFrameworkSpec(dotNetFrameworkVersion);
            var visualStudioSpec = GetVisualStudioSpec(visualStudioVersion);
            ErrorUtilities.VerifyThrowArgument(visualStudioSpec.SupportedDotNetFrameworkVersions.Contains(dotNetFrameworkVersion), "FrameworkLocationHelper.UnsupportedFrameworkVersion", dotNetFrameworkVersion);
            return dotNetFrameworkSpec.DotNetFrameworkSdkRegistryInstallationFolderName;
        }

        internal static string GetDotNetFrameworkVersionFolderPrefix(Version dotNetFrameworkVersion)
        {
            return GetDotNetFrameworkSpec(dotNetFrameworkVersion).DotNetFrameworkFolderPrefix;
        }

        internal static string GetPathToWindowsSdk(Version dotNetFrameworkVersion)
        {
            return GetDotNetFrameworkSpec(dotNetFrameworkVersion).GetPathToWindowsSdk();
        }

        internal static string GetPathToDotNetFrameworkReferenceAssemblies(Version dotNetFrameworkVersion)
        {
            return GetDotNetFrameworkSpec(dotNetFrameworkVersion).GetPathToDotNetFrameworkReferenceAssemblies();
        }

        internal static string GetPathToDotNetFrameworkSdkTools(Version dotNetFrameworkVersion, Version visualStudioVersion)
        {
            RedirectVersionsIfNecessary(ref dotNetFrameworkVersion, ref visualStudioVersion);

            var dotNetFrameworkSpec = GetDotNetFrameworkSpec(dotNetFrameworkVersion);
            var visualStudioSpec = GetVisualStudioSpec(visualStudioVersion);
            ErrorUtilities.VerifyThrowArgument(visualStudioSpec.SupportedDotNetFrameworkVersions.Contains(dotNetFrameworkVersion), "FrameworkLocationHelper.UnsupportedFrameworkVersion", dotNetFrameworkVersion);
            return dotNetFrameworkSpec.GetPathToDotNetFrameworkSdkTools(visualStudioSpec);
        }

        internal static string GetPathToDotNetFrameworkSdk(Version dotNetFrameworkVersion, Version visualStudioVersion)
        {
            RedirectVersionsIfNecessary(ref dotNetFrameworkVersion, ref visualStudioVersion);

            var dotNetFrameworkSpec = GetDotNetFrameworkSpec(dotNetFrameworkVersion);
            var visualStudioSpec = GetVisualStudioSpec(visualStudioVersion);
            ErrorUtilities.VerifyThrowArgument(visualStudioSpec.SupportedDotNetFrameworkVersions.Contains(dotNetFrameworkVersion), "FrameworkLocationHelper.UnsupportedFrameworkVersion", dotNetFrameworkVersion);
            return dotNetFrameworkSpec.GetPathToDotNetFrameworkSdk(visualStudioSpec);
        }

        internal static string GetPathToDotNetFrameworkV11(DotNetFrameworkArchitecture architecture)
        {
            return GetPathToDotNetFramework(dotNetFrameworkVersion11, architecture);
        }

        internal static string GetPathToDotNetFrameworkV20(DotNetFrameworkArchitecture architecture)
        {
            return GetPathToDotNetFramework(dotNetFrameworkVersion20, architecture);
        }

        internal static string GetPathToDotNetFrameworkV30(DotNetFrameworkArchitecture architecture)
        {
            return GetPathToDotNetFramework(dotNetFrameworkVersion30, architecture);
        }

        internal static string GetPathToDotNetFrameworkV35(DotNetFrameworkArchitecture architecture)
        {
            return GetPathToDotNetFramework(dotNetFrameworkVersion35, architecture);
        }

        internal static string GetPathToDotNetFrameworkV40(DotNetFrameworkArchitecture architecture)
        {
            return GetPathToDotNetFramework(dotNetFrameworkVersion40, architecture);
        }

        internal static string GetPathToDotNetFrameworkV45(DotNetFrameworkArchitecture architecture)
        {
            return GetPathToDotNetFramework(dotNetFrameworkVersion45, architecture);
        }

        internal static string GetPathToDotNetFramework(Version version)
        {
            return GetPathToDotNetFramework(version, DotNetFrameworkArchitecture.Current);
        }

        internal static string GetPathToDotNetFramework(Version version, DotNetFrameworkArchitecture architecture)
        {
            return GetDotNetFrameworkSpec(version).GetPathToDotNetFramework(architecture);
        }

#if FEATURE_INSTALLED_MSBUILD
        /// <summary>
        /// Check the registry key and value to see if the .net Framework is installed on the machine.
        /// </summary>
        /// <param name="registryEntryToCheckInstall">Registry path to look for the value</param>
        /// <param name="registryValueToCheckInstall">Key to retrieve the value from</param>
        /// <returns>True if the registry key is 1 false if it is not there. This method also return true if the complus enviornment variables are set.</returns>
        private static bool CheckForFrameworkInstallation(string registryEntryToCheckInstall, string registryValueToCheckInstall)
        {
            // Get the complus install root and version
            string complusInstallRoot = Environment.GetEnvironmentVariable("COMPLUS_INSTALLROOT");
            string complusVersion = Environment.GetEnvironmentVariable("COMPLUS_VERSION");

            // Complus is not set we need to make sure the framework we are targeting is installed. Check the registry key before trying to find the directory.
            // If complus is set then we will return that directory as the framework directory, there is no need to check the registry value for the framework and it may not even be installed.
            if (String.IsNullOrEmpty(complusInstallRoot) && String.IsNullOrEmpty(complusVersion))
            {
                if (NativeMethodsShared.IsWindows)
                {
                    // If the registry entry is 1 then the framework is installed. Go ahead and find the directory. If it is not 1 then the framework is not installed, return null.
                    return String.Compare("1", FindRegistryValueUnderKey(registryEntryToCheckInstall, registryValueToCheckInstall), StringComparison.OrdinalIgnoreCase) == 0;
                }
                // False for non-windows since there is nothing in the registry
                else
                {
                    return false;
                }
            }

            return true;
        }
#endif

        /// <summary>
        /// Heuristic that first considers the current runtime path and then searches the base of that path for the given
        /// frameworks version.
        /// </summary>
        /// <param name="currentRuntimePath">The path to the runtime that is currently executing.</param>
        /// <param name="prefix">Should be something like 'v1.2' that indicates the runtime version we want.</param>
<<<<<<< HEAD
        /// <param name="directoryExists">Function that checks if directory exists.</param>
        /// <param name="getDirectories">Delegate to method that can return filesystem entries.</param>
        /// <param name="architecture">Required architecture.</param>
=======
        /// <param name="directoryExists">Delegate to method that can check for the existence of a file.</param>
        /// <param name="getDirectories">Delegate to method that can return filesystem entries.</param>
        /// <param name="architecture">.NET framework architecture</param>
>>>>>>> 1ace8e6e
        /// <returns>Will return 'null' if there is no target frameworks on this machine.</returns>
        internal static string FindDotNetFrameworkPath
        (
            string currentRuntimePath,
            string prefix,
            DirectoryExists directoryExists,
            GetDirectories getDirectories,
            DotNetFrameworkArchitecture architecture
        )
        {
            if (!NativeMethodsShared.IsWindows)
            {
                if (!string.IsNullOrEmpty(prefix)
                    && prefix.Substring(0, 1).Equals("v", StringComparison.OrdinalIgnoreCase))
                {
                    prefix = prefix.Substring(1);
                }

                var frameworkPath = Path.Combine(NativeMethodsShared.FrameworkBasePath, prefix ?? string.Empty);
                return directoryExists(frameworkPath) ? frameworkPath : null;
            }

            // If the COMPLUS variables are set, they override everything -- that's the directory we want.  
            string complusInstallRoot = Environment.GetEnvironmentVariable("COMPLUS_INSTALLROOT");
            string complusVersion = Environment.GetEnvironmentVariable("COMPLUS_VERSION");

            if (!String.IsNullOrEmpty(complusInstallRoot) && !String.IsNullOrEmpty(complusVersion))
            {
                return Path.Combine(complusInstallRoot, complusVersion);
            }

            // If the current runtime starts with correct prefix, then this is the runtime we want to use.
            // However, only if we're requesting current architecture -- otherwise, the base path may be different, so we'll need to look it up. 
            string leaf = Path.GetFileName(currentRuntimePath);
            if (leaf.StartsWith(prefix, StringComparison.Ordinal) && architecture == DotNetFrameworkArchitecture.Current)
            {
                return currentRuntimePath;
            }

            // We haven't managed to use exact methods to locate the FX, so
            // search for the correct path with a heuristic.
            string baseLocation = Path.GetDirectoryName(currentRuntimePath);
            string searchPattern = prefix + "*";

            int indexOfFramework64 = baseLocation.IndexOf("Framework64", StringComparison.OrdinalIgnoreCase);

            if (indexOfFramework64 != -1 && architecture == DotNetFrameworkArchitecture.Bitness32)
            {
                // need to get rid of just the 64, but want to look up 'Framework64' rather than '64' to avoid the case where 
                // the path is something like 'C:\MyPath\64\Framework64'.  9 = length of 'Framework', to make the index match 
                // the location of the '64'. 
                int indexOf64 = indexOfFramework64 + 9;
                string tempLocation = baseLocation;
                baseLocation = tempLocation.Substring(0, indexOf64) + tempLocation.Substring(indexOf64 + 2, tempLocation.Length - indexOf64 - 2);
            }
            else if (indexOfFramework64 == -1 && architecture == DotNetFrameworkArchitecture.Bitness64)
            {
                // need to add 64 -- since this is a heuristic, we assume that we just need to append.  
                baseLocation = baseLocation + "64";
            }
            // we don't need to do anything if it's DotNetFrameworkArchitecture.Current.  

            string[] directories;

            if (directoryExists(baseLocation))
            {
                directories = getDirectories(baseLocation, searchPattern);
            }
            else
            {
                // If we can't even find the base path, might as well give up now. 
                return null;
            }

            if (directories.Length == 0)
            {
                // Couldn't find the path, return a null.
                return null;
            }

            // We don't care which one we choose, but we want to be predictible.
            // The intention here is to choose the alphabetical maximum.
            string max = directories[0];

            // the max.EndsWith condition: pre beta 2 versions of v3.5 have build number like v3.5.20111.  
            // This was removed in beta2
            // We should favor \v3.5 over \v3.5.xxxxx
            // versions previous to 2.0 have .xxxx version numbers.  3.0 and 3.5 do not.
            if (!max.EndsWith(prefix, StringComparison.OrdinalIgnoreCase))
            {
                for (int i = 1; i < directories.Length; ++i)
                {
                    if (directories[i].EndsWith(prefix, StringComparison.OrdinalIgnoreCase))
                    {
                        max = directories[i];
                        break;
                    }
                    else if (String.Compare(directories[i], max, StringComparison.OrdinalIgnoreCase) > 0)
                    {
                        max = directories[i];
                    }
                }
            }

            return max;
        }

        /// <summary>
        /// Determine the 32 bit program files directory, this is used for finding where the reference assemblies live.
        /// </summary>
        internal static string GenerateProgramFiles32()
        {
            // With Mono, all we look for in Files32 should be found in the below location
            if (!NativeMethodsShared.IsWindows && NativeMethodsShared.IsMono)
            {
                return Path.Combine(NativeMethodsShared.FrameworkBasePath, "xbuild");
            }

            // On a 64 bit machine we always want to use the program files x86.  If we are running as a 64 bit process then this variable will be set correctly
            // If we are on a 32 bit machine or running as a 32 bit process then this variable will be null and the programFiles variable will be correct.
#if FEATURE_SPECIAL_FOLDERS
            string programFilesX86 = Environment.GetFolderPath(Environment.SpecialFolder.ProgramFilesX86);
#else
            string programFilesX86 = FileUtilities.GetFolderPath(FileUtilities.SpecialFolder.ProgramFilesX86);
#endif
            if (String.IsNullOrEmpty(programFilesX86))
            {
                // 32 bit box
                programFilesX86 = programFiles;
            }

            return programFilesX86;
        }

        /// <summary>
        /// Determine the 64-bit program files directory, used as the basis for MSBuildExtensionsPath64.
        /// Returns null if we're not on a 64-bit machine
        /// </summary>
        internal static string GenerateProgramFiles64()
        {
            // With Mono, all we look for in Files32 should be found in the below location
            if (!NativeMethodsShared.IsWindows && NativeMethodsShared.IsMono)
            {
                return Path.Combine(NativeMethodsShared.FrameworkBasePath, "xbuild");
            }

            string programFilesX64 = null;
            if (string.Equals(programFiles, programFiles32))
            {
                // either we're in a 32-bit window, or we're on a 32-bit machine.  
                // if we're on a 32-bit machine, ProgramW6432 won't exist
                // if we're on a 64-bit machine, ProgramW6432 will point to the correct Program Files. 
                programFilesX64 = Environment.GetEnvironmentVariable("ProgramW6432");
            }
            else
            {
                // 64-bit window on a 64-bit machine; %ProgramFiles% points to the 64-bit 
                // Program Files already. 
                programFilesX64 = programFiles;
            }

            return programFilesX64;
        }

        /// <summary>
        /// Generate the path to the program files reference assembly location by taking in the program files special folder and then 
        /// using that path to generate the path to the reference assemblies location.
        /// </summary>
        internal static string GenerateProgramFilesReferenceAssemblyRoot()
        {
            string combinedPath = Environment.GetEnvironmentVariable("ReferenceAssemblyRoot");
            if (!String.IsNullOrEmpty(combinedPath))
            {
                combinedPath = Path.GetFullPath(combinedPath);
                if (Directory.Exists(combinedPath))
                {
                    return combinedPath;
                }
            }

            combinedPath = NativeMethodsShared.IsWindows
                               ? Path.Combine(programFiles32, "Reference Assemblies\\Microsoft\\Framework")
                               : Path.Combine(NativeMethodsShared.FrameworkBasePath, "xbuild-frameworks");

            return Path.GetFullPath(combinedPath);
        }

        /// <summary>
        /// Given a ToolsVersion, find the path to the build tools folder for that ToolsVersion. 
        /// </summary>
        /// <param name="toolsVersion">The ToolsVersion to look up</param>
        /// <returns>The path to the build tools folder for that ToolsVersion, if it exists, or 
        /// null otherwise</returns>
        internal static string GeneratePathToBuildToolsForToolsVersion(string toolsVersion, DotNetFrameworkArchitecture architecture)
        {
            // Much like when reading toolsets, first check the .exe.config
            string toolsPath = GetPathToBuildToolsFromConfig(toolsVersion, architecture);

#if FEATURE_WIN32_REGISTRY
            if (String.IsNullOrEmpty(toolsPath) && NativeMethodsShared.IsWindows)
            {
                // Or if it's not defined there, look it up in the registry
                toolsPath = GetPathToBuildToolsFromRegistry(toolsVersion, architecture);
            }
#endif
#if !FEATURE_SYSTEM_CONFIGURATION && !FEATURE_REGISTRY_TOOLSETS
            if (string.IsNullOrEmpty(toolsPath))
            {
                toolsPath = FileUtilities.CurrentExecutableDirectory;
            }
#endif

            return toolsPath;
        }

        /// <summary>
        /// Take the parts of the Target framework moniker and formulate the reference assembly path based on the the following pattern:
        /// For a framework and version:
        ///     $(TargetFrameworkRootPath)\$(TargetFrameworkIdentifier)\$(TargetFrameworkVersion)
        /// For a subtype:
        ///     $(TargetFrameworkRootPath)\$(TargetFrameworkIdentifier)\$(TargetFrameworkVersion)\SubType\$(TargetFrameworkSubType)
        /// e.g.NET Framework v4.0 would locate its reference assemblies in:
        ///     \Program Files\Reference Assemblies\Microsoft\Framework\.NETFramework\v4.0
        /// e.g.Silverlight v2.0 would locate its reference assemblies in:
        ///     \Program Files\Reference Assemblies\Microsoft\Framework\Silverlight\v2.0
        /// e.g.NET Compact Framework v3.5, subtype PocketPC would locate its reference assemblies in:
        ///     \Program Files\Reference Assemblies\Microsoft\Framework\.NETCompactFramework\v3.5\SubType\PocketPC
        /// </summary>
        /// <returns>The path to the reference assembly location</returns>
        internal static string GenerateReferenceAssemblyPath(string targetFrameworkRootPath, FrameworkName frameworkName)
        {
            ErrorUtilities.VerifyThrowArgumentNull(targetFrameworkRootPath, "targetFrameworkRootPath");
            ErrorUtilities.VerifyThrowArgumentNull(frameworkName, "frameworkName");

            try
            {
                string path = targetFrameworkRootPath;
                path = Path.Combine(path, frameworkName.Identifier);
                path = Path.Combine(path, "v" + frameworkName.Version.ToString());
                if (!String.IsNullOrEmpty(frameworkName.Profile))
                {
                    path = Path.Combine(path, "Profile");
                    path = Path.Combine(path, frameworkName.Profile);
                }

                path = Path.GetFullPath(path);
                return path;
            }
            catch (Exception e) when (ExceptionHandling.IsIoRelatedException(e))
            {
                ErrorUtilities.ThrowInvalidOperation("FrameworkLocationHelper.CouldNotGenerateReferenceAssemblyDirectory", targetFrameworkRootPath, frameworkName.ToString(), e.Message);
                // The compiler does not see the massage above an as exception;
                return null;
            }
        }

        /// <summary>
        /// Given a path, subtracts the requested number of directories and returns the result.
        /// </summary>
        /// <comments>
        /// Internal only so that I can have the unit tests use it too, instead of duplicating the same code
        /// </comments>
        internal static string RemoveDirectories(string path, int numberOfLevelsToRemove)
        {
            ErrorUtilities.VerifyThrowArgumentOutOfRange(numberOfLevelsToRemove > 0, "what are you doing passing a negative number to this function??");

            string fixedPath = null;
            if (path != null)
            {
<<<<<<< HEAD
                // Record whether we had a slash or not so that we can tack it back on if necessary
                var endedWithASlash = path.EndsWith(Path.DirectorySeparatorChar.ToString(), StringComparison.Ordinal)
                                      || path.EndsWith(
                                          Path.AltDirectorySeparatorChar.ToString(),
                                          StringComparison.Ordinal);
=======
                bool endedWithASlash = path.EndsWith("\\", StringComparison.OrdinalIgnoreCase);
>>>>>>> 1ace8e6e

                DirectoryInfo fixedPathInfo = new DirectoryInfo(path);
                for (int i = 0; i < numberOfLevelsToRemove; i++)
                {
                    if (fixedPathInfo != null && fixedPathInfo.Parent != null)
                    {
                        fixedPathInfo = fixedPathInfo.Parent;
                    }
                }

                if (fixedPathInfo != null)
                {
                    fixedPath = fixedPathInfo.FullName;
                }

                if (fixedPath != null && endedWithASlash)
                {
                    fixedPath = fixedPath + Path.DirectorySeparatorChar;
                }
            }

            return fixedPath;
        }

        /// <summary>
        /// Look up the path to the build tools directory for the requested ToolsVersion in the .exe.config file of this executable 
        /// </summary>
        private static string GetPathToBuildToolsFromConfig(string toolsVersion, DotNetFrameworkArchitecture architecture)
        {
            string toolPath = null;

#if FEATURE_SYSTEM_CONFIGURATION
            if (ToolsetConfigurationReaderHelpers.ConfigurationFileMayHaveToolsets())
            {
                string toolsPathPropertyName = architecture == DotNetFrameworkArchitecture.Bitness64
                    ? MSBuildConstants.ToolsPath64
                    : MSBuildConstants.ToolsPath;

                try
                {
                    Configuration configuration = ReadApplicationConfiguration();
                    ToolsetConfigurationSection configurationSection = ToolsetConfigurationReaderHelpers.ReadToolsetConfigurationSection(configuration);

                    ToolsetElement toolset = configurationSection?.Toolsets.GetElement(toolsVersion);
                    PropertyElement toolsPathFromConfiguration = toolset?.PropertyElements.GetElement(toolsPathPropertyName);

                    if (toolsPathFromConfiguration != null)
                    {
                        toolPath = toolsPathFromConfiguration.Value;

                        if (toolPath != null)
                        {
                            if (!FileUtilities.IsRootedNoThrow(toolPath))
                            {
                                toolPath = FileUtilities.NormalizePath(Path.Combine(FileUtilities.CurrentExecutableDirectory, toolPath));
                            }

                            toolPath = FileUtilities.EnsureTrailingSlash(toolPath);
                        }
                    }
                }
                catch (ConfigurationException)
                {
                    // may happen if the .exe.config contains bad data.  Shouldn't ever happen in 
                    // practice since we'll long since have loaded all toolsets in the toolset loading 
                    // code and thrown errors to the user at that point if anything was invalid, but just 
                    // in case, just eat the exception here, so that we can go on to look in the registry
                    // to see if there is any valid data there.  
                }
            }
#endif

            return toolPath;
        }

#if FEATURE_WIN32_REGISTRY
        /// <summary>
        /// Look up the path to the build tools directory in the registry for the requested ToolsVersion and requested architecture  
        /// </summary>
        private static string GetPathToBuildToolsFromRegistry(string toolsVersion, DotNetFrameworkArchitecture architecture)
        {
            string toolsVersionSpecificKey = ToolsVersionsRegistryPath + "\\" + toolsVersion;

            RegistryView view = RegistryView.Default;

            switch (architecture)
            {
                case DotNetFrameworkArchitecture.Bitness32:
                    view = RegistryView.Registry32;
                    break;
                case DotNetFrameworkArchitecture.Bitness64:
                    view = RegistryView.Registry64;
                    break;
                case DotNetFrameworkArchitecture.Current:
                    view = RegistryView.Default;
                    break;
            }

            string toolsPath = FindRegistryValueUnderKey(toolsVersionSpecificKey, MSBuildConstants.ToolsPath, view);
            return toolsPath;
        }
#endif

        #endregion // Internal methods

        #region Private methods

        /// <summary>
        /// Will return the path to the dot net framework reference assemblies if they exist under the program files\reference assembies\microsoft\framework directory
        /// or null if the directory does not exist.
        /// </summary>
        private static string GenerateReferenceAssemblyDirectory(string versionPrefix)
        {
            string programFilesReferenceAssemblyDirectory = Path.Combine(programFilesReferenceAssemblyLocation, versionPrefix);
            string referenceAssemblyDirectory = null;

            if (Directory.Exists(programFilesReferenceAssemblyDirectory))
            {
                referenceAssemblyDirectory = programFilesReferenceAssemblyDirectory;
            }

            return referenceAssemblyDirectory;
        }

#if FEATURE_WIN32_REGISTRY
        /// <summary>
        /// Look for the given registry value under the given key.
        /// </summary>
        private static string FindRegistryValueUnderKey
        (
            string registryBaseKeyName,
            string registryKeyName,
            RegistryView registryView = RegistryView.Default)
        {
            using (RegistryKey baseKey = RegistryKey.OpenBaseKey(RegistryHive.LocalMachine, registryView))
            using (RegistryKey subKey = baseKey.OpenSubKey(registryBaseKeyName))
            {
                return subKey?.GetValue(registryKeyName)?.ToString();
            }
        }
#endif

        private static VisualStudioSpec GetVisualStudioSpec(Version version)
        {
            ErrorUtilities.VerifyThrowArgument(s_visualStudioSpecDict.ContainsKey(version), "FrameworkLocationHelper.UnsupportedVisualStudioVersion", version);
            return s_visualStudioSpecDict[version];
        }

        private static DotNetFrameworkSpec GetDotNetFrameworkSpec(Version version)
        {
            ErrorUtilities.VerifyThrowArgument(s_dotNetFrameworkSpecDict.ContainsKey(version), "FrameworkLocationHelper.UnsupportedFrameworkVersion", version);
            return s_dotNetFrameworkSpecDict[version];
        }

        /// <summary>
        /// Helper method to create an instance of <see cref="DotNetFrameworkSpec"/> for .net v4.x,
        /// because most of attributes are the same for v4.x versions.
        /// </summary>
        /// <param name="version">.net framework version.</param>
        /// <param name="visualStudioVersion">Version of Visual Studio</param>
        /// <returns></returns>
        private static DotNetFrameworkSpec CreateDotNetFrameworkSpecForV4(Version version, Version visualStudioVersion)
        {
            return new DotNetFrameworkSpec(
                version,
                dotNetFrameworkRegistryKey: dotNetFrameworkSetupRegistryPath + "\\v4\\Full",
                dotNetFrameworkSetupRegistryInstalledName: "Install",
                dotNetFrameworkVersionFolderPrefix: NativeMethodsShared.IsWindows ? "v4.0" : "v4.5",
                dotNetFrameworkSdkRegistryToolsKey: "WinSDK-NetFx40Tools-x86",
                dotNetFrameworkSdkRegistryInstallationFolderName: "InstallationFolder",
                hasMSBuild: true,
                visualStudioVersion: visualStudioVersion);
        }

        private static void RedirectVersionsIfNecessary(ref Version dotNetFrameworkVersion, ref Version visualStudioVersion)
        {
            if (dotNetFrameworkVersion == dotNetFrameworkVersion45 && visualStudioVersion == visualStudioVersion100)
            {
                // There is no VS10 equivalent -- so just return the VS11 version
                visualStudioVersion = visualStudioVersion110;
                return;
            }

            if (dotNetFrameworkVersion == dotNetFrameworkVersion35 && visualStudioVersion > visualStudioVersion110)
            {
                // Fall back to Dev11 location -- 3.5 tools MSI was reshipped unchanged, so there 
                // essentially are no 12-specific 3.5 tools. 
                visualStudioVersion = visualStudioVersion110;
                return;
            }
        }

#if FEATURE_SYSTEM_CONFIGURATION
        /// <summary>
        /// Reads the application configuration file.
        /// </summary>
        private static Configuration ReadApplicationConfiguration()
        {
            var msbuildExeConfig = FileUtilities.CurrentExecutableConfigurationFilePath;

            // When running from the command-line or from VS, use the msbuild.exe.config file
            if (!FileUtilities.RunningTests && File.Exists(msbuildExeConfig))
            {
                var configFile = new ExeConfigurationFileMap { ExeConfigFilename = msbuildExeConfig };
                return ConfigurationManager.OpenMappedExeConfiguration(configFile, ConfigurationUserLevel.None);
            }

            // When running tests or the expected config file doesn't exist, fall-back to default
            return ConfigurationManager.OpenExeConfiguration(ConfigurationUserLevel.None);
        }
#endif

        #endregion

        private class VisualStudioSpec
        {
            /// <summary>
            /// The key in registry to indicate the corresponding .net framework in this visual studio.
            /// i.e. 'v8.0A' for VS11.
            /// </summary>
            private readonly string _dotNetFrameworkSdkRegistryKey;

            public VisualStudioSpec(
                Version version,
                string dotNetFrameworkSdkRegistryKey,
                string windowsSdkRegistryKey,
                string windowsSdkRegistryInstallationFolderName,
                Version[] supportedDotNetFrameworkVersions)
            {
                Version = version;
                _dotNetFrameworkSdkRegistryKey = dotNetFrameworkSdkRegistryKey;
                WindowsSdkRegistryKey = windowsSdkRegistryKey;
                WindowsSdkRegistryInstallationFolderName = windowsSdkRegistryInstallationFolderName;
                SupportedDotNetFrameworkVersions = supportedDotNetFrameworkVersions;
            }

            /// <summary>
            /// The version of this visual studio.
            /// </summary>
            public Version Version { get; }

            /// <summary>
            /// The list of supported .net framework versions in this visual studio.
            /// </summary>
            public Version[] SupportedDotNetFrameworkVersions { get; }

            /// <summary>
            /// The key in registry to indicate the corresponding windows sdk, i.e. "v8.0" for VS11.
            /// </summary>
            public string WindowsSdkRegistryKey { get; }

            /// <summary>
            /// The name in registry to indicate the sdk installation folder path, i.e. "InstallationFolder" for windows v8.0.
            /// </summary>
            public string WindowsSdkRegistryInstallationFolderName { get; }

            /// <summary>
            /// The key in the registry to indicate the corresponding .net framework in this visual studio.
            /// i.e. 'v8.0A' for VS11.
            /// </summary>
            public string GetDotNetFrameworkSdkRegistryKey(Version dotNetSdkVersion)
            {
                string sdkVersionFolder = "4.6"; // Default for back-compat

                // Framework 4.6.1 
                if (dotNetSdkVersion == dotNetFrameworkVersion461)
                {
                    sdkVersionFolder = "4.6.1";
                }
                else if (dotNetSdkVersion == dotNetFrameworkVersion462)
                {
                    sdkVersionFolder = "4.6.2";
                }

                // If the path is formatted to include a version number if we need to include that.
                // (e.g. NETFXSDK\{0} should be NETFXSDK\4.6 or NETFXSDK\4.6.1)
                // Note: before VS2015 this key was the same per instance of VS and didn't need to change.
                // In that case the string will not contain a format item and will not be modified.
                return string.Format(_dotNetFrameworkSdkRegistryKey, sdkVersionFolder);
            }
        }

        private class DotNetFrameworkSpec
        {
            private const string HKLM = "HKEY_LOCAL_MACHINE";
            private const string MicrosoftSDKsRegistryKey = @"SOFTWARE\Microsoft\Microsoft SDKs";

            /// <summary>
            /// The registry key of this .net framework, i.e. "SOFTWARE\Microsoft\NET Framework Setup\NDP\v4\Full" for .net v4.5.
            /// </summary>
            private readonly string _dotNetFrameworkRegistryKey;

            /// <summary>
            /// The name in registry to indicate that this .net framework is installed, i.e. "Install" for .net v4.5.
            /// </summary>
            private readonly string _dotNetFrameworkSetupRegistryInstalledName;

            /// <summary>
            /// The key in registry to indicate the sdk tools folder, i.e. "WinSDK-NetFx40Tools-x86" for .net v4.5.
            /// </summary>
            private readonly string _dotNetFrameworkSdkRegistryToolsKey;

            /// <summary>
            /// The version of visual studio that shipped with this .net framework.
            /// </summary>
            private readonly Version _visualStudioVersion;

            /// <summary>
            /// Does this .net framework include MSBuild?
            /// </summary>
            private readonly bool _hasMsBuild;

            /// <summary>
            /// Cached paths of .net framework on different architecture.
            /// </summary>
            private readonly ConcurrentDictionary<DotNetFrameworkArchitecture, string> _pathsToDotNetFramework;

            /// <summary>
            /// Cached paths of .net framework sdk tools folder path on different visual studio version.
            /// </summary>
            private readonly ConcurrentDictionary<Version, string> _pathsToDotNetFrameworkSdkTools;

#if FEATURE_WIN32_REGISTRY
            /// <summary>
            /// Cached path of the corresponding windows sdk.
            /// </summary>
<<<<<<< HEAD
            protected string pathToWindowsSdk;
#endif
=======
            private string _pathToWindowsSdk;
>>>>>>> 1ace8e6e

            /// <summary>
            /// Cached path of .net framework reference assemblies.
            /// </summary>
            protected string _pathToDotNetFrameworkReferenceAssemblies;

            public DotNetFrameworkSpec(
                Version version,
                string dotNetFrameworkRegistryKey,
                string dotNetFrameworkSetupRegistryInstalledName,
                string dotNetFrameworkVersionFolderPrefix,
                string dotNetFrameworkSdkRegistryToolsKey,
                string dotNetFrameworkSdkRegistryInstallationFolderName,
                bool hasMSBuild = true,
                Version visualStudioVersion = null)
            {
                this.Version = version;
                this._visualStudioVersion = visualStudioVersion;
                this._dotNetFrameworkRegistryKey = dotNetFrameworkRegistryKey;
                this._dotNetFrameworkSetupRegistryInstalledName = dotNetFrameworkSetupRegistryInstalledName;
                this.DotNetFrameworkFolderPrefix = dotNetFrameworkVersionFolderPrefix;
                this._dotNetFrameworkSdkRegistryToolsKey = dotNetFrameworkSdkRegistryToolsKey;
                this.DotNetFrameworkSdkRegistryInstallationFolderName = dotNetFrameworkSdkRegistryInstallationFolderName;
                this._hasMsBuild = hasMSBuild;
                this._pathsToDotNetFramework = new ConcurrentDictionary<DotNetFrameworkArchitecture, string>();
                this._pathsToDotNetFrameworkSdkTools = new ConcurrentDictionary<Version, string>();
            }

            /// <summary>
            /// The version of this .net framework.
            /// </summary>
            public Version Version { get; }

            /// <summary>
            /// The name in registry to indicate the sdk installation folder path, i.e. "InstallationFolder" for .net v4.5.
            /// </summary>
            public string DotNetFrameworkSdkRegistryInstallationFolderName { get; }

            /// <summary>
            /// Folder prefix, i.e. v4.0 for .net v4.5.
            /// </summary>
            public string DotNetFrameworkFolderPrefix { get; }

            /// <summary>
            /// Get the FrameworkName for this version of the .NET Framework.
            /// </summary>
            private FrameworkName FrameworkName => new FrameworkName(dotNetFrameworkIdentifier, this.Version);

            /// <summary>
            /// Gets the full registry key of this .net framework Sdk for the given visual studio version.
            /// i.e. "HKEY_LOCAL_MACHINE\SOFTWARE\Microsoft\Microsoft SDKs\Windows\v8.0A\WinSDK-NetFx40Tools-x86" for .net v4.5 on VS11.
            /// </summary>
            public virtual string GetDotNetFrameworkSdkRootRegistryKey(VisualStudioSpec visualStudioSpec)
            {
                return string.Join(@"\", HKLM, MicrosoftSDKsRegistryKey, visualStudioSpec.GetDotNetFrameworkSdkRegistryKey(Version), _dotNetFrameworkSdkRegistryToolsKey);
            }

            /// <summary>
            /// Gets the full path of .net framework for the given architecture.
            /// </summary>
            public virtual string GetPathToDotNetFramework(DotNetFrameworkArchitecture architecture)
            {
#if !FEATURE_INSTALLED_MSBUILD
                return null;
#else
                string cachedPath;
                if (this._pathsToDotNetFramework.TryGetValue(architecture, out cachedPath))
                {
                    return cachedPath;
                }

                // Otherwise, check to see if we're even installed.  If not, return null -- no point in setting the static 
                // variables to null when that's what they are already.  
<<<<<<< HEAD
                if (NativeMethodsShared.IsWindows)
=======
                if (!CheckForFrameworkInstallation(this._dotNetFrameworkRegistryKey, this._dotNetFrameworkSetupRegistryInstalledName))
>>>>>>> 1ace8e6e
                {
                    if (!CheckForFrameworkInstallation(
                            this.dotNetFrameworkRegistryKey,
                            this.dotNetFrameworkSetupRegistryInstalledName))
                    {
                        return null;
                    }
                }

                // We're installed and we haven't found this framework path yet -- so find it!
                string generatedPathToDotNetFramework =
                                FindDotNetFrameworkPath(
<<<<<<< HEAD
                                    Path.GetDirectoryName(typeof(object).GetTypeInfo().Module.FullyQualifiedName),
                                    this.dotNetFrameworkFolderPrefix,
                                    s_directoryExists,
                                    s_getDirectories,
                                    architecture
                                    );

                // .net was improperly uninstalled: msbuild.exe isn't there
                if (this.hasMSBuild &&
=======
                                    Path.GetDirectoryName(typeof(object).Module.FullyQualifiedName),
                                    this.DotNetFrameworkFolderPrefix,
                                    Directory.Exists,
                                    Directory.GetDirectories,
                                    architecture);

                if (this._hasMsBuild &&
>>>>>>> 1ace8e6e
                    generatedPathToDotNetFramework != null &&
                    !File.Exists(Path.Combine(generatedPathToDotNetFramework, NativeMethodsShared.IsWindows ? "MSBuild.exe" : "mcs.exe")))
                {
                    return null;
                }

                if (!string.IsNullOrEmpty(generatedPathToDotNetFramework))
                {
                    _pathsToDotNetFramework[architecture] = generatedPathToDotNetFramework;
                }

                return generatedPathToDotNetFramework;
#endif
            }

            /// <summary>
            /// Gets the full path of .net framework sdk tools for the given visual studio version.
            /// i.e. "C:\Program Files (x86)\Microsoft SDKs\Windows\v8.0A\bin\NETFX 4.0 Tools\" for .net v4.5 on VS11.
            /// </summary>
            public virtual string GetPathToDotNetFrameworkSdkTools(VisualStudioSpec visualStudioSpec)
            {
                string cachedPath;
                if (this._pathsToDotNetFrameworkSdkTools.TryGetValue(visualStudioSpec.Version, out cachedPath))
                {
                    return cachedPath;
                }

<<<<<<< HEAD
                string generatedPathToDotNetFrameworkSdkTools = null;

                if (NativeMethodsShared.IsUnixLike)
                {
                    string frameworkPath = NativeMethodsShared.FrameworkBasePath;
                    if (!string.IsNullOrEmpty(frameworkPath))
                    {
                        frameworkPath = Path.Combine(frameworkPath, this.version.ToString());
                    }
=======
                string registryPath = string.Join(@"\", MicrosoftSDKsRegistryKey, visualStudioSpec.GetDotNetFrameworkSdkRegistryKey(Version), this._dotNetFrameworkSdkRegistryToolsKey);

                // For the Dev10 SDK, we check the registry that corresponds to the current process' bitness, rather than
                // always the 32-bit one the way we do for Dev11 and onward, since that's what we did in Dev10 as well.
                // As of Dev11, the SDK reg keys are installed in the 32-bit registry. 
                RegistryView registryView = visualStudioSpec.Version == visualStudioVersion100 ? RegistryView.Default : RegistryView.Registry32;

                string generatedPathToDotNetFrameworkSdkTools = FindRegistryValueUnderKey(
                    registryPath,
                    this.DotNetFrameworkSdkRegistryInstallationFolderName,
                    registryView);
>>>>>>> 1ace8e6e

                    if (!string.IsNullOrEmpty(frameworkPath) && Directory.Exists(frameworkPath))
                    {
                        generatedPathToDotNetFrameworkSdkTools = frameworkPath;
                    }
                }
#if FEATURE_WIN32_REGISTRY
                else
                {
                    string registryPath = string.Join(
                                              @"\",
                                              MicrosoftSDKsRegistryKey,
                                              visualStudioSpec.GetDotNetFrameworkSdkRegistryKey(Version),
                                              this.dotNetFrameworkSdkRegistryToolsKey);

                    // For the Dev10 SDK, we check the registry that corresponds to the current process' bitness, rather than
                    // always the 32-bit one the way we do for Dev11 and onward, since that's what we did in Dev10 as well.
                    // As of Dev11, the SDK reg keys are installed in the 32-bit registry. 
                    RegistryView registryView = visualStudioSpec.Version == visualStudioVersion100 ? RegistryView.Default : RegistryView.Registry32;

                    generatedPathToDotNetFrameworkSdkTools = FindRegistryValueUnderKey(
                        registryPath,
                        this.dotNetFrameworkSdkRegistryInstallationFolderName,
                        registryView);

                    if (string.IsNullOrEmpty(generatedPathToDotNetFrameworkSdkTools))
                    {
<<<<<<< HEAD
                        // Fallback mechanisms.

                        // Try to find explicit fallback rule.
                        // i.e. v4.5.1 on VS12 fallbacks to v4.5 on VS12.
                        bool foundExplicitRule = false;
                        for (int i = 0; i < s_explicitFallbackRulesForPathToDotNetFrameworkSdkTools.GetLength(0); ++i)
=======
                        var trigger = s_explicitFallbackRulesForPathToDotNetFrameworkSdkTools[i, 0];
                        if (trigger.Item1 == this.Version && trigger.Item2 == visualStudioSpec.Version)
>>>>>>> 1ace8e6e
                        {
                            var trigger = s_explicitFallbackRulesForPathToDotNetFrameworkSdkTools[i, 0];
                            if (trigger.Item1 == this.version && trigger.Item2 == visualStudioSpec.Version)
                            {
                                foundExplicitRule = true;
                                var fallback = s_explicitFallbackRulesForPathToDotNetFrameworkSdkTools[i, 1];
                                generatedPathToDotNetFrameworkSdkTools = FallbackToPathToDotNetFrameworkSdkToolsInPreviousVersion(
                                    fallback.Item1,
                                    fallback.Item2);
                                break;
                            }
                        }

                        // Otherwise, fallback to previous VS.
                        // i.e. fallback to v110 if the current visual studio version is v120.
                        if (!foundExplicitRule)
                        {
<<<<<<< HEAD
                            int index = Array.IndexOf(s_visualStudioSpecs, visualStudioSpec);
                            if (index > 0)
                            {
                                // The items in the array "visualStudioSpecs" must be ordered by version. That would allow us to fallback to the previous visual studio version easily.
                                VisualStudioSpec fallbackVisualStudioSpec = s_visualStudioSpecs[index - 1];
                                generatedPathToDotNetFrameworkSdkTools = FallbackToPathToDotNetFrameworkSdkToolsInPreviousVersion(
                                    this.version,
                                    fallbackVisualStudioSpec.Version);
                            }
=======
                            // The items in the array "visualStudioSpecs" must be ordered by version. That would allow us to fallback to the previous visual studio version easily.
                            VisualStudioSpec fallbackVisualStudioSpec = s_visualStudioSpecs[index - 1];
                            generatedPathToDotNetFrameworkSdkTools = FallbackToPathToDotNetFrameworkSdkToolsInPreviousVersion(this.Version, fallbackVisualStudioSpec.Version);
>>>>>>> 1ace8e6e
                        }
                    }
                }
#endif
                if (string.IsNullOrEmpty(generatedPathToDotNetFrameworkSdkTools))
                {
                    // Fallback to "default" ultimately.
                    generatedPathToDotNetFrameworkSdkTools = FallbackToDefaultPathToDotNetFrameworkSdkTools(this.Version);
                }

                if (!string.IsNullOrEmpty(generatedPathToDotNetFrameworkSdkTools))
                {
                    this._pathsToDotNetFrameworkSdkTools[visualStudioSpec.Version] = generatedPathToDotNetFrameworkSdkTools;
                }

                return generatedPathToDotNetFrameworkSdkTools;
            }

            /// <summary>
            /// Gets the full path of .net framework sdk.
            /// i.e. "C:\Program Files (x86)\Microsoft SDKs\Windows\v8.0A\" for .net v4.5 on VS11.
            /// </summary>
            public virtual string GetPathToDotNetFrameworkSdk(VisualStudioSpec visualStudioSpec)
            {
                string pathToBinRoot = this.GetPathToDotNetFrameworkSdkTools(visualStudioSpec);
                if (NativeMethodsShared.IsWindows)
                {
                    pathToBinRoot = RemoveDirectories(pathToBinRoot, 2);
                }

                return pathToBinRoot;
            }

            /// <summary>
            /// Gets the full path of reference assemblies folder.
            /// i.e. "C:\Program Files (x86)\Reference Assemblies\Microsoft\Framework\.NETFramework\v4.5\" for .net v4.5.
            /// </summary>
            public virtual string GetPathToDotNetFrameworkReferenceAssemblies()
            {
                if (this._pathToDotNetFrameworkReferenceAssemblies == null)
                {
                    // when a user requests the 40 reference assembly path we don't need to read the redist list because we will not be chaining so we may as well just
                    // generate the path and save us some time.
                    string referencePath = GenerateReferenceAssemblyPath(FrameworkLocationHelper.programFilesReferenceAssemblyLocation, this.FrameworkName);
                    if (Directory.Exists(referencePath))
                    {
                        this._pathToDotNetFrameworkReferenceAssemblies = FileUtilities.EnsureTrailingSlash(referencePath);
                    }
                }

                return this._pathToDotNetFrameworkReferenceAssemblies;
            }

            /// <summary>
            /// Gets the full path of the corresponding windows sdk shipped with this .net framework.
            /// i.e. "C:\Program Files (x86)\Windows Kits\8.0\" for v8.0 (shipped with .net v4.5 and VS11).
            /// </summary>
            public virtual string GetPathToWindowsSdk()
            {
<<<<<<< HEAD
#if FEATURE_WIN32_REGISTRY
                if (this.pathToWindowsSdk == null)
=======
                if (this._pathToWindowsSdk == null)
>>>>>>> 1ace8e6e
                {
                    ErrorUtilities.VerifyThrowArgument(this._visualStudioVersion != null, "FrameworkLocationHelper.UnsupportedFrameworkVersionForWindowsSdk", this.Version);

                    var visualStudioSpec = GetVisualStudioSpec(this._visualStudioVersion);

                    if (string.IsNullOrEmpty(visualStudioSpec.WindowsSdkRegistryKey) || string.IsNullOrEmpty(visualStudioSpec.WindowsSdkRegistryInstallationFolderName))
                    {
                        ErrorUtilities.ThrowArgument("FrameworkLocationHelper.UnsupportedFrameworkVersionForWindowsSdk", this.Version);
                    }

                    string registryPath = string.Join(@"\", MicrosoftSDKsRegistryKey, "Windows", visualStudioSpec.WindowsSdkRegistryKey);

                    // As of Dev11, the SDK reg keys are installed in the 32-bit registry. 
                    this._pathToWindowsSdk = FindRegistryValueUnderKey(
                        registryPath,
                        visualStudioSpec.WindowsSdkRegistryInstallationFolderName,
                        RegistryView.Registry32);
                }
<<<<<<< HEAD
                return this.pathToWindowsSdk;
#else
                return null;
#endif
=======

                return this._pathToWindowsSdk;
>>>>>>> 1ace8e6e
            }

            private static string FallbackToPathToDotNetFrameworkSdkToolsInPreviousVersion(Version dotNetFrameworkVersion, Version visualStudioVersion)
            {
                VisualStudioSpec visualStudioSpec;
                DotNetFrameworkSpec dotNetFrameworkSpec;
                if (s_visualStudioSpecDict.TryGetValue(visualStudioVersion, out visualStudioSpec)
                    && s_dotNetFrameworkSpecDict.TryGetValue(dotNetFrameworkVersion, out dotNetFrameworkSpec)
                    && visualStudioSpec.SupportedDotNetFrameworkVersions.Contains(dotNetFrameworkVersion))
                {
                    return dotNetFrameworkSpec.GetPathToDotNetFrameworkSdkTools(visualStudioSpec);
                }

                return null;
            }

            private static string FallbackToDefaultPathToDotNetFrameworkSdkTools(Version dotNetFrameworkVersion)
            {
                if (dotNetFrameworkVersion.Major == 4)
                {
                    return PathToV4ToolsInFallbackDotNetFrameworkSdk;
                }

                if (dotNetFrameworkVersion == dotNetFrameworkVersion35)
                {
                    return PathToV35ToolsInFallbackDotNetFrameworkSdk;
                }

                return null;
            }
        }

        /// <summary>
        /// Specialized implementation for legacy .net framework v1.1 and v2.0.
        /// </summary>
        private class DotNetFrameworkSpecLegacy : DotNetFrameworkSpec
        {
#if FEATURE_WIN32_REGISTRY
            private string _pathToDotNetFrameworkSdkTools;
#endif

            public DotNetFrameworkSpecLegacy(
                Version version,
                string dotNetFrameworkRegistryKey,
                string dotNetFrameworkSetupRegistryInstalledName,
                string dotNetFrameworkVersionFolderPrefix,
                string dotNetFrameworkSdkRegistryInstallationFolderName,
                bool hasMSBuild)
                : base(version,
                      dotNetFrameworkRegistryKey,
                      dotNetFrameworkSetupRegistryInstalledName,
                      dotNetFrameworkVersionFolderPrefix,
                      null,
                      dotNetFrameworkSdkRegistryInstallationFolderName,
                      hasMSBuild)
            {
            }

            /// <summary>
            /// Gets the full registry key of this .net framework Sdk for the given visual studio version.
            /// i.e. "HKEY_LOCAL_MACHINE\SOFTWARE\Microsoft\.NETFramework" for v1.1 and v2.0.
            /// </summary>
            public override string GetDotNetFrameworkSdkRootRegistryKey(VisualStudioSpec visualStudioSpec)
            {
                return fullDotNetFrameworkRegistryKey;
            }

            /// <summary>
            /// Gets the full path of .net framework sdk tools for the given visual studio version.
            /// </summary>
            public override string GetPathToDotNetFrameworkSdkTools(VisualStudioSpec visualStudioSpec)
            {
#if FEATURE_WIN32_REGISTRY
                if (_pathToDotNetFrameworkSdkTools == null)
                {
                    _pathToDotNetFrameworkSdkTools = FindRegistryValueUnderKey(
                        dotNetFrameworkRegistryPath,
                        this.DotNetFrameworkSdkRegistryInstallationFolderName);
                }

                return _pathToDotNetFrameworkSdkTools;
#else
                return null;
#endif
            }

            /// <summary>
            /// Gets the full path of .net framework sdk, which is the full path of .net framework sdk tools for v1.1 and v2.0.
            /// </summary>
            public override string GetPathToDotNetFrameworkSdk(VisualStudioSpec visualStudioSpec)
            {
                return this.GetPathToDotNetFrameworkSdkTools(visualStudioSpec);
            }

            /// <summary>
            /// Gets the full path of reference assemblies folder, which is the full path of .net framework for v1.1 and v2.0.
            /// </summary>
            public override string GetPathToDotNetFrameworkReferenceAssemblies()
            {
                return this.GetPathToDotNetFramework(DotNetFrameworkArchitecture.Current);
            }
        }

        /// <summary>
        /// Specialized implementation for legacy .net framework v3.0 and v3.5.
        /// </summary>
        private class DotNetFrameworkSpecV3 : DotNetFrameworkSpec
        {
            public DotNetFrameworkSpecV3(
                Version version,
                string dotNetFrameworkRegistryKey,
                string dotNetFrameworkSetupRegistryInstalledName,
                string dotNetFrameworkVersionFolderPrefix,
                string dotNetFrameworkSdkRegistryToolsKey,
                string dotNetFrameworkSdkRegistryInstallationFolderName,
                bool hasMSBuild)
                : base(version,
                      dotNetFrameworkRegistryKey,
                      dotNetFrameworkSetupRegistryInstalledName,
                      dotNetFrameworkVersionFolderPrefix,
                      dotNetFrameworkSdkRegistryToolsKey,
                      dotNetFrameworkSdkRegistryInstallationFolderName,
                      hasMSBuild)
            {
            }

            /// <summary>
            /// Gets the full path of .net framework sdk.
            /// i.e. "C:\Program Files (x86)\Microsoft SDKs\Windows\v7.0A\" for .net v3.5 on VS11.
            /// </summary>
            public override string GetPathToDotNetFrameworkSdk(VisualStudioSpec visualStudioSpec)
            {
                string pathToBinRoot = this.GetPathToDotNetFrameworkSdkTools(visualStudioSpec);
                pathToBinRoot = RemoveDirectories(pathToBinRoot, 1);
                return pathToBinRoot;
            }

            /// <summary>
            /// Gets the full path of reference assemblies folder.
            /// i.e. "C:\Program Files (x86)\Reference Assemblies\Microsoft\Framework\v3.5\" for v3.5.
            /// </summary>
            public override string GetPathToDotNetFrameworkReferenceAssemblies()
            {
                if (this._pathToDotNetFrameworkReferenceAssemblies== null)
                {
<<<<<<< HEAD
#if FEATURE_WIN32_REGISTRY
                    this.pathToDotNetFrameworkReferenceAssemblies = FindRegistryValueUnderKey(
                        dotNetFrameworkAssemblyFoldersRegistryPath + "\\" + this.dotNetFrameworkFolderPrefix,
=======
                    this._pathToDotNetFrameworkReferenceAssemblies = FindRegistryValueUnderKey(
                        dotNetFrameworkAssemblyFoldersRegistryPath + "\\" + this.DotNetFrameworkFolderPrefix,
>>>>>>> 1ace8e6e
                        referenceAssembliesRegistryValueName);
#endif

                    if (this._pathToDotNetFrameworkReferenceAssemblies == null)
                    {
                        this._pathToDotNetFrameworkReferenceAssemblies = GenerateReferenceAssemblyDirectory(this.DotNetFrameworkFolderPrefix);
                    }
                }

                return this._pathToDotNetFrameworkReferenceAssemblies;
            }
        }
    }
}<|MERGE_RESOLUTION|>--- conflicted
+++ resolved
@@ -93,15 +93,8 @@
         private const string dotNetFrameworkVersionV20 = "v2.0.50727"; // full Whidbey version to pass to NativeMethodsShared.GetRequestedRuntimeInfo().
         private const string dotNetFrameworkRegistryKeyV20 = dotNetFrameworkSetupRegistryPath + "\\" + dotNetFrameworkVersionV20;
 
-<<<<<<< HEAD
         internal static string dotNetFrameworkVersionFolderPrefixV30 = NativeMethodsShared.IsWindows ? "v3.0" : "3.0"; // v3.0 is for WinFx.
-        private const string dotNetFrameworkVersionV30 = "v3.0"; // full WinFx version to pass to NativeMethodsShared.GetRequestedRuntimeInfo().
-        private static string s_dotNetFrameworkAssemblyFoldersRegistryKeyV30 = dotNetFrameworkAssemblyFoldersRegistryPath + "\\" + dotNetFrameworkVersionFolderPrefixV30;
         private static string s_dotNetFrameworkRegistryKeyV30 = dotNetFrameworkSetupRegistryPath + "\\" + dotNetFrameworkVersionFolderPrefixV30 + "\\Setup";
-=======
-        internal const string dotNetFrameworkVersionFolderPrefixV30 = "v3.0"; // v3.0 is for WinFx.
-        private const string dotNetFrameworkRegistryKeyV30 = dotNetFrameworkSetupRegistryPath + "\\" + dotNetFrameworkVersionFolderPrefixV30 + "\\Setup";
->>>>>>> 1ace8e6e
 
         private const string fallbackDotNetFrameworkSdkRegistryInstallPath = "SOFTWARE\\Microsoft\\Microsoft SDKs\\Windows";
         internal const string fallbackDotNetFrameworkSdkInstallKeyValue = "CurrentInstallFolder";
@@ -325,7 +318,6 @@
 
         #region Static properties
 
-<<<<<<< HEAD
         internal static string PathToDotNetFrameworkV11
         {
             get
@@ -405,23 +397,6 @@
                            : GetPathToDotNetFrameworkSdkTools(dotNetFrameworkVersion20, visualStudioVersionLatest);
             }
         }
-=======
-        internal static string PathToDotNetFrameworkV11 => GetPathToDotNetFrameworkV11(DotNetFrameworkArchitecture.Current);
-
-        internal static string PathToDotNetFrameworkV20 => GetPathToDotNetFrameworkV20(DotNetFrameworkArchitecture.Current);
-
-        internal static string PathToDotNetFrameworkV30 => GetPathToDotNetFrameworkV30(DotNetFrameworkArchitecture.Current);
-
-        internal static string PathToDotNetFrameworkV35 => GetPathToDotNetFrameworkV35(DotNetFrameworkArchitecture.Current);
-
-        internal static string PathToDotNetFrameworkV40 => GetPathToDotNetFrameworkV40(DotNetFrameworkArchitecture.Current);
-
-        internal static string PathToDotNetFrameworkV45 => GetPathToDotNetFrameworkV45(DotNetFrameworkArchitecture.Current);
-
-        internal static string PathToDotNetFrameworkSdkV11 => GetPathToDotNetFrameworkSdkTools(dotNetFrameworkVersion11, visualStudioVersionLatest);
-
-        internal static string PathToDotNetFrameworkSdkV20 => GetPathToDotNetFrameworkSdkTools(dotNetFrameworkVersion20, visualStudioVersionLatest);
->>>>>>> 1ace8e6e
 
         /// <summary>
         /// Because there is no longer a strong 1:1 mapping between FX versions and SDK
@@ -491,16 +466,12 @@
                 {
                     if (FallbackDotNetFrameworkSdkInstallPath != null)
                     {
-<<<<<<< HEAD
                         if (NativeMethodsShared.IsWindows)
                         {
                             var endsWithASlash =
                                 FallbackDotNetFrameworkSdkInstallPath.EndsWith(
                                     Path.DirectorySeparatorChar.ToString(),
                                     StringComparison.Ordinal);
-=======
-                        bool endsWithASlash = FallbackDotNetFrameworkSdkInstallPath.EndsWith("\\", StringComparison.Ordinal);
->>>>>>> 1ace8e6e
 
                             s_pathToV35ToolsInFallbackDotNetFrameworkSdk =
                                 Path.Combine(FallbackDotNetFrameworkSdkInstallPath, "bin");
@@ -543,15 +514,11 @@
                 {
                     if (FallbackDotNetFrameworkSdkInstallPath != null)
                     {
-<<<<<<< HEAD
                         if (NativeMethodsShared.IsWindows)
                         {
                             bool endsWithASlash = FallbackDotNetFrameworkSdkInstallPath.EndsWith(
                                 "\\",
                                 StringComparison.Ordinal);
-=======
-                        bool endsWithASlash = FallbackDotNetFrameworkSdkInstallPath.EndsWith("\\", StringComparison.Ordinal);
->>>>>>> 1ace8e6e
 
                             s_pathToV4ToolsInFallbackDotNetFrameworkSdk = Path.Combine(FallbackDotNetFrameworkSdkInstallPath, "bin", "NetFX 4.0 Tools");
 
@@ -710,15 +677,9 @@
         /// </summary>
         /// <param name="currentRuntimePath">The path to the runtime that is currently executing.</param>
         /// <param name="prefix">Should be something like 'v1.2' that indicates the runtime version we want.</param>
-<<<<<<< HEAD
         /// <param name="directoryExists">Function that checks if directory exists.</param>
         /// <param name="getDirectories">Delegate to method that can return filesystem entries.</param>
-        /// <param name="architecture">Required architecture.</param>
-=======
-        /// <param name="directoryExists">Delegate to method that can check for the existence of a file.</param>
-        /// <param name="getDirectories">Delegate to method that can return filesystem entries.</param>
         /// <param name="architecture">.NET framework architecture</param>
->>>>>>> 1ace8e6e
         /// <returns>Will return 'null' if there is no target frameworks on this machine.</returns>
         internal static string FindDotNetFrameworkPath
         (
@@ -988,15 +949,11 @@
             string fixedPath = null;
             if (path != null)
             {
-<<<<<<< HEAD
                 // Record whether we had a slash or not so that we can tack it back on if necessary
                 var endedWithASlash = path.EndsWith(Path.DirectorySeparatorChar.ToString(), StringComparison.Ordinal)
                                       || path.EndsWith(
                                           Path.AltDirectorySeparatorChar.ToString(),
                                           StringComparison.Ordinal);
-=======
-                bool endedWithASlash = path.EndsWith("\\", StringComparison.OrdinalIgnoreCase);
->>>>>>> 1ace8e6e
 
                 DirectoryInfo fixedPathInfo = new DirectoryInfo(path);
                 for (int i = 0; i < numberOfLevelsToRemove; i++)
@@ -1323,12 +1280,8 @@
             /// <summary>
             /// Cached path of the corresponding windows sdk.
             /// </summary>
-<<<<<<< HEAD
-            protected string pathToWindowsSdk;
-#endif
-=======
             private string _pathToWindowsSdk;
->>>>>>> 1ace8e6e
+#endif
 
             /// <summary>
             /// Cached path of .net framework reference assemblies.
@@ -1402,11 +1355,7 @@
 
                 // Otherwise, check to see if we're even installed.  If not, return null -- no point in setting the static 
                 // variables to null when that's what they are already.  
-<<<<<<< HEAD
                 if (NativeMethodsShared.IsWindows)
-=======
-                if (!CheckForFrameworkInstallation(this._dotNetFrameworkRegistryKey, this._dotNetFrameworkSetupRegistryInstalledName))
->>>>>>> 1ace8e6e
                 {
                     if (!CheckForFrameworkInstallation(
                             this.dotNetFrameworkRegistryKey,
@@ -1419,25 +1368,14 @@
                 // We're installed and we haven't found this framework path yet -- so find it!
                 string generatedPathToDotNetFramework =
                                 FindDotNetFrameworkPath(
-<<<<<<< HEAD
-                                    Path.GetDirectoryName(typeof(object).GetTypeInfo().Module.FullyQualifiedName),
-                                    this.dotNetFrameworkFolderPrefix,
-                                    s_directoryExists,
-                                    s_getDirectories,
-                                    architecture
-                                    );
-
-                // .net was improperly uninstalled: msbuild.exe isn't there
-                if (this.hasMSBuild &&
-=======
                                     Path.GetDirectoryName(typeof(object).Module.FullyQualifiedName),
                                     this.DotNetFrameworkFolderPrefix,
                                     Directory.Exists,
                                     Directory.GetDirectories,
                                     architecture);
 
-                if (this._hasMsBuild &&
->>>>>>> 1ace8e6e
+                // .net was improperly uninstalled: msbuild.exe isn't there
+                if (this._hasMSBuild &&
                     generatedPathToDotNetFramework != null &&
                     !File.Exists(Path.Combine(generatedPathToDotNetFramework, NativeMethodsShared.IsWindows ? "MSBuild.exe" : "mcs.exe")))
                 {
@@ -1465,7 +1403,6 @@
                     return cachedPath;
                 }
 
-<<<<<<< HEAD
                 string generatedPathToDotNetFrameworkSdkTools = null;
 
                 if (NativeMethodsShared.IsUnixLike)
@@ -1473,21 +1410,8 @@
                     string frameworkPath = NativeMethodsShared.FrameworkBasePath;
                     if (!string.IsNullOrEmpty(frameworkPath))
                     {
-                        frameworkPath = Path.Combine(frameworkPath, this.version.ToString());
+                        frameworkPath = Path.Combine(frameworkPath, this.Version.ToString());
                     }
-=======
-                string registryPath = string.Join(@"\", MicrosoftSDKsRegistryKey, visualStudioSpec.GetDotNetFrameworkSdkRegistryKey(Version), this._dotNetFrameworkSdkRegistryToolsKey);
-
-                // For the Dev10 SDK, we check the registry that corresponds to the current process' bitness, rather than
-                // always the 32-bit one the way we do for Dev11 and onward, since that's what we did in Dev10 as well.
-                // As of Dev11, the SDK reg keys are installed in the 32-bit registry. 
-                RegistryView registryView = visualStudioSpec.Version == visualStudioVersion100 ? RegistryView.Default : RegistryView.Registry32;
-
-                string generatedPathToDotNetFrameworkSdkTools = FindRegistryValueUnderKey(
-                    registryPath,
-                    this.DotNetFrameworkSdkRegistryInstallationFolderName,
-                    registryView);
->>>>>>> 1ace8e6e
 
                     if (!string.IsNullOrEmpty(frameworkPath) && Directory.Exists(frameworkPath))
                     {
@@ -1515,17 +1439,12 @@
 
                     if (string.IsNullOrEmpty(generatedPathToDotNetFrameworkSdkTools))
                     {
-<<<<<<< HEAD
                         // Fallback mechanisms.
 
                         // Try to find explicit fallback rule.
                         // i.e. v4.5.1 on VS12 fallbacks to v4.5 on VS12.
                         bool foundExplicitRule = false;
                         for (int i = 0; i < s_explicitFallbackRulesForPathToDotNetFrameworkSdkTools.GetLength(0); ++i)
-=======
-                        var trigger = s_explicitFallbackRulesForPathToDotNetFrameworkSdkTools[i, 0];
-                        if (trigger.Item1 == this.Version && trigger.Item2 == visualStudioSpec.Version)
->>>>>>> 1ace8e6e
                         {
                             var trigger = s_explicitFallbackRulesForPathToDotNetFrameworkSdkTools[i, 0];
                             if (trigger.Item1 == this.version && trigger.Item2 == visualStudioSpec.Version)
@@ -1543,7 +1462,6 @@
                         // i.e. fallback to v110 if the current visual studio version is v120.
                         if (!foundExplicitRule)
                         {
-<<<<<<< HEAD
                             int index = Array.IndexOf(s_visualStudioSpecs, visualStudioSpec);
                             if (index > 0)
                             {
@@ -1553,11 +1471,6 @@
                                     this.version,
                                     fallbackVisualStudioSpec.Version);
                             }
-=======
-                            // The items in the array "visualStudioSpecs" must be ordered by version. That would allow us to fallback to the previous visual studio version easily.
-                            VisualStudioSpec fallbackVisualStudioSpec = s_visualStudioSpecs[index - 1];
-                            generatedPathToDotNetFrameworkSdkTools = FallbackToPathToDotNetFrameworkSdkToolsInPreviousVersion(this.Version, fallbackVisualStudioSpec.Version);
->>>>>>> 1ace8e6e
                         }
                     }
                 }
@@ -1617,12 +1530,8 @@
             /// </summary>
             public virtual string GetPathToWindowsSdk()
             {
-<<<<<<< HEAD
 #if FEATURE_WIN32_REGISTRY
-                if (this.pathToWindowsSdk == null)
-=======
                 if (this._pathToWindowsSdk == null)
->>>>>>> 1ace8e6e
                 {
                     ErrorUtilities.VerifyThrowArgument(this._visualStudioVersion != null, "FrameworkLocationHelper.UnsupportedFrameworkVersionForWindowsSdk", this.Version);
 
@@ -1641,15 +1550,10 @@
                         visualStudioSpec.WindowsSdkRegistryInstallationFolderName,
                         RegistryView.Registry32);
                 }
-<<<<<<< HEAD
-                return this.pathToWindowsSdk;
+                return this._pathToWindowsSdk;
 #else
                 return null;
 #endif
-=======
-
-                return this._pathToWindowsSdk;
->>>>>>> 1ace8e6e
             }
 
             private static string FallbackToPathToDotNetFrameworkSdkToolsInPreviousVersion(Version dotNetFrameworkVersion, Version visualStudioVersion)
@@ -1795,14 +1699,9 @@
             {
                 if (this._pathToDotNetFrameworkReferenceAssemblies== null)
                 {
-<<<<<<< HEAD
 #if FEATURE_WIN32_REGISTRY
-                    this.pathToDotNetFrameworkReferenceAssemblies = FindRegistryValueUnderKey(
+                    this._pathToDotNetFrameworkReferenceAssemblies = FindRegistryValueUnderKey(
                         dotNetFrameworkAssemblyFoldersRegistryPath + "\\" + this.dotNetFrameworkFolderPrefix,
-=======
-                    this._pathToDotNetFrameworkReferenceAssemblies = FindRegistryValueUnderKey(
-                        dotNetFrameworkAssemblyFoldersRegistryPath + "\\" + this.DotNetFrameworkFolderPrefix,
->>>>>>> 1ace8e6e
                         referenceAssembliesRegistryValueName);
 #endif
 
