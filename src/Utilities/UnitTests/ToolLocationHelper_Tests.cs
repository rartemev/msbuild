--- conflicted
+++ resolved
@@ -115,10 +115,8 @@
             }
         }
 
-<<<<<<< HEAD
-        [Trait("Category", "netcore-osx-failing")]
-=======
-        [Fact]
+        [Fact]
+        [PlatformSpecific(Xunit.PlatformID.Windows)]
         public void GetWinBlueSDKLocation()
         {
             string sdkRootPath = ToolLocationHelper.GetPlatformSDKLocation("Windows", "8.1");
@@ -128,6 +126,7 @@
         }
 
         [Fact]
+        [PlatformSpecific(Xunit.PlatformID.Windows)]
         public void GetWinBlueContentFolderPath()
         {
             string sdkRootPath = ToolLocationHelper.GetPlatformSDKLocation("Windows", "8.1");
@@ -137,6 +136,7 @@
         }
 
         [Fact]
+        [PlatformSpecific(Xunit.PlatformID.Windows)]
         public void GetSDKRootLocation()
         {
             string expectedValue = ToolLocationHelper.GetPlatformSDKLocation("Windows", "10.0");
@@ -148,7 +148,12 @@
             Assert.Equal(expectedValue, unversionedSDKValue);
         }
 
-        [Fact]
+#if RUNTIME_TYPE_NETCORE
+        [Fact(Skip = "https://github.com/Microsoft/msbuild/issues/1250")]
+#else
+        [Fact]
+#endif
+        [PlatformSpecific(Xunit.PlatformID.Windows)]
         public void GetUnversionedSDKUnionMetadataLocation()
         {
             string sdkRootPath = ToolLocationHelper.GetPlatformSDKLocation("Windows", "10.0");
@@ -159,6 +164,7 @@
         }
 
         [Fact]
+        [PlatformSpecific(Xunit.PlatformID.Windows)]
         public void GetVersionedSDKUnionMetadataLocation()
         {
             // Create manifest file
@@ -184,7 +190,7 @@
                     }
 
                     string sdkManifestFileContent = @"<?xml version=""1.0"" encoding=""utf-8"" ?>
-<FileList 
+<FileList
   TargetPlatform=""UAP""
   TargetPlatformMinVersion=""10.0.0.0""
   TargetPlatformVersion=""10.0.14944.0""
@@ -219,7 +225,7 @@
         }
 
         [Fact]
->>>>>>> f586c8b4
+        [Trait("Category", "netcore-osx-failing")]
         public void GatherExtensionSDKsInvalidVersionDirectory()
         {
             string tempDirectory = Path.Combine(Path.GetTempPath(), Path.GetRandomFileName());
